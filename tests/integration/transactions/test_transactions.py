import asyncio
import random

import lbry.wallet.rpc.jsonrpc
from lbry.wallet.transaction import Transaction, Output, Input
from lbry.testcase import IntegrationTestCase
from lbry.wallet.util import satoshis_to_coins, coins_to_satoshis
from lbry.wallet.manager import WalletManager


class BasicTransactionTests(IntegrationTestCase):
    async def test_variety_of_transactions_and_longish_history(self):
        await self.generate(300)
        await self.assertBalance(self.account, '0.0')
        addresses = await self.account.receiving.get_addresses()

        # send 10 coins to first 10 receiving addresses and then 10 transactions worth 10 coins each
        # to the 10th receiving address for a total of 30 UTXOs on the entire account
        for i in range(10):
            notification = asyncio.ensure_future(self.on_address_update(addresses[i]))
            _ = await self.send_to_address_and_wait(addresses[i], 10)
            await notification
            notification = asyncio.ensure_future(self.on_address_update(addresses[9]))
            _ = await self.send_to_address_and_wait(addresses[9], 10)
            await notification

        # use batching to reduce issues with send_to_address on cli
        await self.assertBalance(self.account, '200.0')
        self.assertEqual(20, await self.account.get_utxo_count())

        # address gap should have increase by 10 to cover the first 10 addresses we've used up
        addresses = await self.account.receiving.get_addresses()
        self.assertEqual(30, len(addresses))

        # there used to be a sync bug which failed to save TXIs between
        # daemon restarts, clearing cache replicates that behavior
        self.ledger._tx_cache.clear()

        # spend from each of the first 10 addresses to the subsequent 10 addresses
        txs = []
        for address in addresses[10:20]:
            txs.append(await Transaction.create(
                [],
                [Output.pay_pubkey_hash(
                    coins_to_satoshis('1.0'), self.ledger.address_to_hash160(address)
                )],
                [self.account], self.account
            ))
        await asyncio.wait([self.broadcast(tx) for tx in txs])
        await asyncio.wait([self.ledger.wait(tx) for tx in txs])

        # verify that a previous bug which failed to save TXIs doesn't come back
        # this check must happen before generating a new block
        self.assertTrue(all([
            tx.inputs[0].txo_ref.txo is not None
            for tx in await self.ledger.db.get_transactions(txid__in=[tx.id for tx in txs])
        ]))

        await self.generate(1)
        await asyncio.wait([self.ledger.wait(tx) for tx in txs])
        await self.assertBalance(self.account, '199.99876')

        # 10 of the UTXOs have been split into a 1 coin UTXO and a 9 UTXO change
        self.assertEqual(30, await self.account.get_utxo_count())

        # spend all 30 UTXOs into a a 199 coin UTXO and change
        tx = await Transaction.create(
            [],
            [Output.pay_pubkey_hash(
                coins_to_satoshis('199.0'), self.ledger.address_to_hash160(addresses[-1])
            )],
            [self.account], self.account
        )
        await self.broadcast(tx)
        await self.ledger.wait(tx)
        await self.generate(1)
        await self.ledger.wait(tx)

        self.assertEqual(2, await self.account.get_utxo_count())  # 199 + change
        await self.assertBalance(self.account, '199.99649')

    async def test_sending_and_receiving(self):
        account1, account2 = self.account, self.wallet.generate_account(self.ledger)
        await self.ledger.subscribe_account(account2)

        await self.assertBalance(account1, '0.0')
        await self.assertBalance(account2, '0.0')

        addresses = await account1.receiving.get_addresses()
<<<<<<< HEAD
        txids = await asyncio.gather(*(
            self.blockchain.send_to_address(address, 1.1) for address in addresses[:5]
        ))
        await asyncio.wait([self.on_transaction_id(txid) for txid in txids])  # mempool
        await self.generate(1)
        await asyncio.wait([self.on_transaction_id(txid) for txid in txids])  # confirmed
=======
        txids = []
        for address in addresses[:5]:
            txids.append(await self.send_to_address_and_wait(address, 1.1))
        await self.generate_and_wait(1, txids)
>>>>>>> 378a6471
        await self.assertBalance(account1, '5.5')
        await self.assertBalance(account2, '0.0')

        address2 = await account2.receiving.get_or_create_usable_address()
        tx = await Transaction.create(
            [],
            [Output.pay_pubkey_hash(
                coins_to_satoshis('2.0'), self.ledger.address_to_hash160(address2)
            )],
            [account1], account1
        )
        await self.broadcast(tx)
        await self.ledger.wait(tx)  # mempool
        await self.generate(1)
        await self.ledger.wait(tx)  # confirmed

        await self.assertBalance(account1, '3.499802')
        await self.assertBalance(account2, '2.0')

        utxos = await self.account.get_utxos()
        tx = await Transaction.create(
            [Input.spend(utxos[0])],
            [],
            [account1], account1
        )
        await self.broadcast(tx)
        await self.ledger.wait(tx)  # mempool
        await self.generate(1)
        await self.ledger.wait(tx)  # confirmed

        tx = (await account1.get_transactions(include_is_my_input=True, include_is_my_output=True))[1]
        self.assertEqual(satoshis_to_coins(tx.inputs[0].amount), '1.1')
        self.assertEqual(satoshis_to_coins(tx.inputs[1].amount), '1.1')
        self.assertEqual(satoshis_to_coins(tx.outputs[0].amount), '2.0')
        self.assertEqual(tx.outputs[0].get_address(self.ledger), address2)
        self.assertTrue(tx.outputs[0].is_internal_transfer)
        self.assertTrue(tx.outputs[1].is_internal_transfer)

    async def test_history_edge_cases(self):
        await self.generate(300)
        await self.assertBalance(self.account, '0.0')
        address = await self.account.receiving.get_or_create_usable_address()
        # evil trick: mempool is unsorted on real life, but same order between python instances. reproduce it
        original_summary = self.conductor.spv_node.server.mempool.transaction_summaries

        def random_summary(*args, **kwargs):
            summary = original_summary(*args, **kwargs)
            if summary and len(summary) > 2:
                ordered = summary.copy()
                while summary == ordered:
                    random.shuffle(summary)
            return summary
        self.conductor.spv_node.server.mempool.transaction_summaries = random_summary
        # 10 unconfirmed txs, all from blockchain wallet
        for i in range(10):
            await self.send_to_address_and_wait(address, 10)
        remote_status = await self.ledger.network.subscribe_address(address)
        self.assertTrue(await self.ledger.update_history(address, remote_status))
        # 20 unconfirmed txs, 10 from blockchain, 10 from local to local
        utxos = await self.account.get_utxos()
        txs = []
        for utxo in utxos:
            tx = await Transaction.create(
                [Input.spend(utxo)],
                [],
                [self.account], self.account
            )
            await self.broadcast(tx)
            txs.append(tx)
        await asyncio.wait([self.on_transaction_address(tx, address) for tx in txs], timeout=1)
        remote_status = await self.ledger.network.subscribe_address(address)
        self.assertTrue(await self.ledger.update_history(address, remote_status))
        # server history grows unordered
        await self.send_to_address_and_wait(address, 1)
        self.assertTrue(await self.ledger.update_history(address, remote_status))
        self.assertEqual(21, len((await self.ledger.get_local_status_and_history(address))[1]))
        self.assertEqual(0, len(self.ledger._known_addresses_out_of_sync))

    async def _test_transaction(self, send_amount, address, inputs, change):
        tx = await Transaction.create(
            [], [Output.pay_pubkey_hash(send_amount, self.ledger.address_to_hash160(address))], [self.account],
            self.account
        )
        await self.ledger.broadcast(tx)
        input_amounts = [txi.amount for txi in tx.inputs]
        self.assertListEqual(inputs, input_amounts)
        self.assertEqual(len(inputs), len(tx.inputs))
        self.assertEqual(2, len(tx.outputs))
        self.assertEqual(send_amount, tx.outputs[0].amount)
        self.assertEqual(change, tx.outputs[1].amount)
        return tx

    async def assertSpendable(self, amounts):
        spendable = await self.ledger.db.get_spendable_utxos(
                self.ledger, 2000000000000, [self.account], set_reserved=False, return_insufficient_funds=True
            )
        got_amounts = [estimator.effective_amount for estimator in spendable]
        self.assertListEqual(sorted(amounts), sorted(got_amounts))

    async def test_sqlite_coin_chooser(self):
        wallet_manager = WalletManager([self.wallet], {self.ledger.get_id(): self.ledger})
        await self.generate(300)

        await self.assertBalance(self.account, '0.0')
        address = await self.account.receiving.get_or_create_usable_address()
        other_account = self.wallet.generate_account(self.ledger)
        other_address = await other_account.receiving.get_or_create_usable_address()
        self.ledger.coin_selection_strategy = 'sqlite'
        await self.ledger.subscribe_account(other_account)

        accepted = asyncio.ensure_future(self.on_address_update(address))
        _ = await self.send_to_address_and_wait(address, 1.0)
        await accepted

        accepted = asyncio.ensure_future(self.on_address_update(address))
        _ = await self.send_to_address_and_wait(address, 1.0)
        await accepted

        accepted = asyncio.ensure_future(self.on_address_update(address))
        _ = await self.send_to_address_and_wait(address, 3.0)
        await accepted

        accepted = asyncio.ensure_future(self.on_address_update(address))
        _ = await self.send_to_address_and_wait(address, 5.0)
        await accepted

        accepted = asyncio.ensure_future(self.on_address_update(address))
        _ = await self.send_to_address_and_wait(address, 10.0)
        await accepted

        await self.assertBalance(self.account, '20.0')
        await self.assertSpendable([99992600, 99992600, 299992600, 499992600, 999992600])

        # send 1.5 lbc

        first_tx = await Transaction.create(
            [], [Output.pay_pubkey_hash(150000000, self.ledger.address_to_hash160(other_address))], [self.account],
            self.account
        )

        self.assertEqual(2, len(first_tx.inputs))
        self.assertEqual(2, len(first_tx.outputs))
        self.assertEqual(100000000, first_tx.inputs[0].amount)
        self.assertEqual(100000000, first_tx.inputs[1].amount)
        self.assertEqual(150000000, first_tx.outputs[0].amount)
        self.assertEqual(49980200, first_tx.outputs[1].amount)

        await self.assertBalance(self.account, '18.0')
        await self.assertSpendable([299992600, 499992600, 999992600])

        await wallet_manager.broadcast_or_release(first_tx, blocking=True)
        await self.assertSpendable([49972800, 299992600, 499992600, 999992600])
        # 0.499, 3.0, 5.0, 10.0
        await self.assertBalance(self.account, '18.499802')

        # send 1.5lbc again

        second_tx = await self._test_transaction(150000000, other_address, [49980200, 300000000], 199960400)
        await self.assertSpendable([499992600, 999992600])

        # replicate cancelling the api call after the tx broadcast while ledger.wait'ing it
        e = asyncio.Event()

        real_broadcast = self.ledger.broadcast

        async def broadcast(tx):
            try:
                return await real_broadcast(tx)
            except lbry.wallet.rpc.jsonrpc.RPCError:
                pass
            finally:
                e.set()

        self.ledger.broadcast = broadcast

        broadcast_task = asyncio.create_task(wallet_manager.broadcast_or_release(second_tx, blocking=True))
        # wait for the broadcast to finish
        await e.wait()
        # cancel the api call
        broadcast_task.cancel()
        with self.assertRaises(asyncio.CancelledError):
            await broadcast_task

        # test if sending another 1.5 lbc will try to double spend the inputs from the cancelled tx
        tx1 = await self._test_transaction(150000000, other_address, [500000000], 349987600)
        await self.ledger.wait(tx1, timeout=1)
        # wait for the cancelled transaction too, so that it's in the database
        # needed to keep everything deterministic
        await self.ledger.wait(second_tx, timeout=1)
        await self.assertSpendable([199953000, 349980200, 999992600])

        # spend deep into the mempool and see what else breaks
        tx2 = await self._test_transaction(150000000, other_address, [199960400], 49948000)
        await self.assertSpendable([349980200, 999992600])
        await self.ledger.wait(tx2, timeout=1)
        await self.assertSpendable([49940600, 349980200, 999992600])

        tx3 = await self._test_transaction(150000000, other_address, [49948000, 349987600], 249915800)
        await self.assertSpendable([999992600])
        await self.ledger.wait(tx3, timeout=1)
        await self.assertSpendable([249908400, 999992600])

        tx4 = await self._test_transaction(150000000, other_address, [249915800], 99903400)
        await self.assertSpendable([999992600])
        await self.ledger.wait(tx4, timeout=1)
        await self.assertBalance(self.account, '10.999034')
        await self.assertSpendable([99896000, 999992600])

        # spend more
        tx5 = await self._test_transaction(100000000, other_address, [99903400, 1000000000], 999883600)
        await self.assertSpendable([])
        await self.ledger.wait(tx5, timeout=1)
        await self.assertSpendable([999876200])
        await self.assertBalance(self.account, '9.998836')<|MERGE_RESOLUTION|>--- conflicted
+++ resolved
@@ -87,19 +87,10 @@
         await self.assertBalance(account2, '0.0')
 
         addresses = await account1.receiving.get_addresses()
-<<<<<<< HEAD
-        txids = await asyncio.gather(*(
-            self.blockchain.send_to_address(address, 1.1) for address in addresses[:5]
-        ))
-        await asyncio.wait([self.on_transaction_id(txid) for txid in txids])  # mempool
-        await self.generate(1)
-        await asyncio.wait([self.on_transaction_id(txid) for txid in txids])  # confirmed
-=======
         txids = []
         for address in addresses[:5]:
             txids.append(await self.send_to_address_and_wait(address, 1.1))
         await self.generate_and_wait(1, txids)
->>>>>>> 378a6471
         await self.assertBalance(account1, '5.5')
         await self.assertBalance(account2, '0.0')
 
@@ -197,7 +188,8 @@
                 self.ledger, 2000000000000, [self.account], set_reserved=False, return_insufficient_funds=True
             )
         got_amounts = [estimator.effective_amount for estimator in spendable]
-        self.assertListEqual(sorted(amounts), sorted(got_amounts))
+        #         self.assertListEqual(sorted(amounts), sorted(got_amounts))
+        self.assertListEqual(amounts, got_amounts)
 
     async def test_sqlite_coin_chooser(self):
         wallet_manager = WalletManager([self.wallet], {self.ledger.get_id(): self.ledger})
@@ -268,8 +260,8 @@
         async def broadcast(tx):
             try:
                 return await real_broadcast(tx)
-            except lbry.wallet.rpc.jsonrpc.RPCError:
-                pass
+            # except lbry.wallet.rpc.jsonrpc.RPCError:
+            #     pass
             finally:
                 e.set()
 
