--- conflicted
+++ resolved
@@ -168,21 +168,11 @@
 
     def _close_output(self):
         self.file_handle, file_handle = None, self.file_handle
-<<<<<<< HEAD
-
-        #def close_file():
-=======
->>>>>>> 63a72710
         if file_handle is not None:
             name = file_handle.name
             file_handle.close()
             if self.completed is False:
                 os.remove(name)
-<<<<<<< HEAD
-
-        #return threads.deferToThread(close_file)
-=======
->>>>>>> 63a72710
 
     def _get_write_func(self):
         def write_func(data):
