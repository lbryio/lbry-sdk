--- conflicted
+++ resolved
@@ -2,11 +2,7 @@
 import logging
 import asyncio
 from io import BytesIO
-<<<<<<< HEAD
-from lbrynet.error import InvalidDataError
-=======
 from lbrynet.error import InvalidBlobHashError, InvalidDataError
->>>>>>> 6c1a429c
 from lbrynet.cryptoutils import get_lbry_hash_obj
 
 log = logging.getLogger(__name__)
@@ -41,24 +37,14 @@
             raise IOError("unknown blob length")
         if self.buffer is None:
             log.warning("writer has already been closed")
-<<<<<<< HEAD
-            if not (self.finished.done() or self.finished.cancelled()):
-=======
             if not self.finished.done():
->>>>>>> 6c1a429c
                 self.finished.cancel()
                 return
             raise IOError('I/O operation on closed file')
 
         self._hashsum.update(data)
         self.len_so_far += len(data)
-<<<<<<< HEAD
-        # log.info("%s %i/%i", self.expected_blob_hash, self.len_so_far, expected_length)
         if self.len_so_far > expected_length:
-            log.warning((self.buffer.getvalue() + data)[expected_length:])
-=======
-        if self.len_so_far > expected_length:
->>>>>>> 6c1a429c
             self.close_handle()
             self.finished.set_result(InvalidDataError(
                 f'Length so far is greater than the expected length. {self.len_so_far} to {expected_length}'
@@ -66,18 +52,11 @@
             return
         self.buffer.write(data)
         if self.len_so_far == expected_length:
-<<<<<<< HEAD
-            if self.blob_hash != self.expected_blob_hash:
-                self.close_handle()
-                self.finished.set_result(InvalidDataError(
-                    f"blob hash is {self.blob_hash} vs expected {self.expected_blob_hash}"
-=======
             blob_hash = self.calculate_blob_hash()
             if blob_hash != self.expected_blob_hash:
                 self.close_handle()
                 self.finished.set_result(InvalidBlobHashError(
                     f"blob hash is {blob_hash} vs expected {self.expected_blob_hash}"
->>>>>>> 6c1a429c
                 ))
                 return
             self.buffer.seek(0)
