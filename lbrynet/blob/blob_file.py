import os
import asyncio
import binascii
import logging
import typing
from cryptography.hazmat.primitives.ciphers import Cipher, modes
from cryptography.hazmat.primitives.ciphers.algorithms import AES
from cryptography.hazmat.primitives.padding import PKCS7

from lbrynet.cryptoutils import backend, get_lbry_hash_obj
<<<<<<< HEAD
from lbrynet.error import DownloadCancelledError, InvalidBlobHashError
=======
from lbrynet.error import DownloadCancelledError, InvalidBlobHashError, InvalidDataError
>>>>>>> 6c1a429c

from lbrynet.blob import MAX_BLOB_SIZE, blobhash_length
from lbrynet.blob.blob_info import BlobInfo
from lbrynet.blob.writer import HashBlobWriter

log = logging.getLogger(__name__)


def is_valid_hashcharacter(char: str) -> bool:
    return char in "0123456789abcdef"


def is_valid_blobhash(blobhash: str) -> bool:
    """Checks whether the blobhash is the correct length and contains only
    valid characters (0-9, a-f)

    @param blobhash: string, the blobhash to check

    @return: True/False
    """
    return len(blobhash) == blobhash_length and all(is_valid_hashcharacter(l) for l in blobhash)


def encrypt_blob_bytes(key: bytes, iv: bytes, unencrypted: bytes) -> typing.Tuple[bytes, str]:
    cipher = Cipher(AES(key), modes.CBC(iv), backend=backend)
    padder = PKCS7(AES.block_size).padder()
    encryptor = cipher.encryptor()
    encrypted = encryptor.update(padder.update(unencrypted) + padder.finalize()) + encryptor.finalize()
    digest = get_lbry_hash_obj()
    digest.update(encrypted)
    return encrypted, digest.hexdigest()


class BlobFile:
    """
    A chunk of data available on the network which is specified by a hashsum

    This class is used to create blobs on the local filesystem
    when we already know the blob hash before hand (i.e., when downloading blobs)
    Also can be used for reading from blobs on the local filesystem
    """

    def __init__(self, loop: asyncio.BaseEventLoop, blob_dir: str, blob_hash: str,
                 length: typing.Optional[int] = None,
                 blob_completed_callback: typing.Optional[typing.Callable[['BlobFile'], typing.Awaitable]] = None):
        if not is_valid_blobhash(blob_hash):
            raise InvalidBlobHashError(blob_hash)
        self.loop = loop
        self.blob_hash = blob_hash
        self.length = length
        self.blob_dir = blob_dir
        self.file_path = os.path.join(blob_dir, self.blob_hash)
        self.writers: typing.List[HashBlobWriter] = []

        self.verified: asyncio.Event = asyncio.Event(loop=self.loop)
        self.finished_writing = asyncio.Event(loop=loop)
        self.blob_write_lock = asyncio.Lock(loop=loop)
        if os.path.isfile(os.path.join(blob_dir, blob_hash)):
            length = length or int(os.stat(os.path.join(blob_dir, blob_hash)).st_size)
            self.length = length
            self.verified.set()
            self.finished_writing.set()
        self.saved_verified_blob = False
        self.blob_completed_callback = blob_completed_callback

    def writer_finished(self, writer: HashBlobWriter):
        def callback(finished: asyncio.Future):
            try:
                error = finished.result()
            except Exception as err:
                error = err
            if writer in self.writers:  # remove this download attempt
                self.writers.remove(writer)
            if not error:  # the blob downloaded, cancel all the other download attempts and set the result
                while self.writers:
                    other = self.writers.pop()
                    other.finished.cancel()
                t = self.loop.create_task(self.save_verified_blob(writer))
                t.add_done_callback(lambda *_: self.finished_writing.set())
<<<<<<< HEAD
            elif not isinstance(error, (DownloadCancelledError, asyncio.CancelledError, asyncio.TimeoutError)):
=======
                return
            if isinstance(error, (InvalidBlobHashError, InvalidDataError)):
                log.error("writer error downloading %s: %s", self.blob_hash[:8], str(error))
            elif not isinstance(error, (DownloadCancelledError, asyncio.CancelledError, asyncio.TimeoutError)):
                log.exception("something else")
>>>>>>> 6c1a429c
                raise error
        return callback

    async def save_verified_blob(self, writer):
        def _save_verified():
            # log.debug(f"write blob file {self.blob_hash[:8]} from {writer.peer.address}")
            if not self.saved_verified_blob and not os.path.isfile(self.file_path):
                if self.get_length() == len(writer.verified_bytes):
                    with open(self.file_path, 'wb') as write_handle:
                        write_handle.write(writer.verified_bytes)
                    self.saved_verified_blob = True
                else:
                    raise Exception("length mismatch")

        if self.verified.is_set():
            return
        async with self.blob_write_lock:
            await self.loop.run_in_executor(None, _save_verified)
            if self.blob_completed_callback:
                await self.blob_completed_callback(self)
            self.verified.set()

    def open_for_writing(self) -> HashBlobWriter:
        if os.path.exists(self.file_path):
            raise OSError(f"File already exists '{self.file_path}'")
        fut = asyncio.Future(loop=self.loop)
        writer = HashBlobWriter(self.blob_hash, self.get_length, fut)
        self.writers.append(writer)
        fut.add_done_callback(self.writer_finished(writer))
        return writer

    async def sendfile(self, writer: asyncio.StreamWriter) -> int:
        """
        Read and send the file to the writer and return the number of bytes sent
        """

        with open(self.file_path, 'rb') as handle:
            return await self.loop.sendfile(writer.transport, handle)

    async def close(self):
        while self.writers:
            self.writers.pop().finished.cancel()

    async def delete(self):
        await self.close()
        await self.blob_write_lock.acquire()
        try:
            self.saved_verified_blob = False
            if os.path.isfile(self.file_path):
                os.remove(self.file_path)
        finally:
            self.blob_write_lock.release()

    def decrypt(self, key: bytes, iv: bytes) -> bytes:
        """
        Decrypt a BlobFile to plaintext bytes
        """

        with open(self.file_path, "rb") as f:
            buff = f.read()
        if len(buff) != self.length:
            raise ValueError("unexpected length")
        cipher = Cipher(AES(key), modes.CBC(iv), backend=backend)
        unpadder = PKCS7(AES.block_size).unpadder()
        decryptor = cipher.decryptor()
        return unpadder.update(decryptor.update(buff) + decryptor.finalize()) + unpadder.finalize()

    @classmethod
    async def create_from_unencrypted(cls, loop: asyncio.BaseEventLoop, blob_dir: str, key: bytes,
                                      iv: bytes, unencrypted: bytes, blob_num: int) -> BlobInfo:
        """
        Create an encrypted BlobFile from plaintext bytes
        """

        blob_bytes, blob_hash = encrypt_blob_bytes(key, iv, unencrypted)
        length = len(blob_bytes)
        blob = cls(loop, blob_dir, blob_hash, length)
        writer = blob.open_for_writing()
        writer.write(blob_bytes)
        await blob.verified.wait()
        return BlobInfo(blob_num, length, binascii.hexlify(iv).decode(), blob_hash)

    def set_length(self, length):
        if self.length is not None and length == self.length:
            return
        if self.length is None and 0 <= length <= MAX_BLOB_SIZE:
            self.length = length
            return
        log.warning("Got an invalid length. Previous length: %s, Invalid length: %s", self.length, length)

    def get_length(self):
        return self.length

    def get_is_verified(self):
<<<<<<< HEAD
        return self.verified.is_set()

    def is_downloading(self):
        return len(self.writers) > 0
=======
        return self.verified.is_set()
>>>>>>> 6c1a429c
<|MERGE_RESOLUTION|>--- conflicted
+++ resolved
@@ -8,11 +8,7 @@
 from cryptography.hazmat.primitives.padding import PKCS7
 
 from lbrynet.cryptoutils import backend, get_lbry_hash_obj
-<<<<<<< HEAD
-from lbrynet.error import DownloadCancelledError, InvalidBlobHashError
-=======
 from lbrynet.error import DownloadCancelledError, InvalidBlobHashError, InvalidDataError
->>>>>>> 6c1a429c
 
 from lbrynet.blob import MAX_BLOB_SIZE, blobhash_length
 from lbrynet.blob.blob_info import BlobInfo
@@ -92,15 +88,11 @@
                     other.finished.cancel()
                 t = self.loop.create_task(self.save_verified_blob(writer))
                 t.add_done_callback(lambda *_: self.finished_writing.set())
-<<<<<<< HEAD
-            elif not isinstance(error, (DownloadCancelledError, asyncio.CancelledError, asyncio.TimeoutError)):
-=======
                 return
             if isinstance(error, (InvalidBlobHashError, InvalidDataError)):
                 log.error("writer error downloading %s: %s", self.blob_hash[:8], str(error))
             elif not isinstance(error, (DownloadCancelledError, asyncio.CancelledError, asyncio.TimeoutError)):
                 log.exception("something else")
->>>>>>> 6c1a429c
                 raise error
         return callback
 
@@ -195,11 +187,4 @@
         return self.length
 
     def get_is_verified(self):
-<<<<<<< HEAD
-        return self.verified.is_set()
-
-    def is_downloading(self):
-        return len(self.writers) > 0
-=======
-        return self.verified.is_set()
->>>>>>> 6c1a429c
+        return self.verified.is_set()