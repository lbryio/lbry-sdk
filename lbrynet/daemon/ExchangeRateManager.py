--- conflicted
+++ resolved
@@ -73,12 +73,7 @@
         self.rate = ExchangeRate(self.market, price, int(time.time()))
 
     def _log_error(self, err):
-<<<<<<< HEAD
-        log.warning(
-            "There was a problem updating %s exchange rate information from %s: %s",
-=======
         log.warning("There was a problem updating %s exchange rate information from %s\n%s",
->>>>>>> d1511cba
             self.market, self.name, err)
 
     def _update_price(self):
