# coding=utf-8
import binascii
import logging.handlers
import mimetypes
import os
import base58
import requests
import urllib
import json
import textwrap
import signal
from copy import deepcopy
from decimal import Decimal, InvalidOperation
from twisted.web import server
from twisted.internet import defer, reactor
from twisted.internet.task import LoopingCall
from twisted.python.failure import Failure

from lbryschema.claim import ClaimDict
from lbryschema.uri import parse_lbry_uri
from lbryschema.error import URIParseError, DecodeError
from lbryschema.validator import validate_claim_id
from lbryschema.address import decode_address
from lbryschema.decode import smart_decode

# TODO: importing this when internet is disabled raises a socket.gaierror
from lbrynet.core.system_info import get_lbrynet_version
from lbrynet import conf
from lbrynet.reflector import reupload
from lbrynet.core.log_support import configure_loggly_handler
from lbrynet.daemon.Component import ComponentManager
from lbrynet.daemon.Components import WALLET_COMPONENT, DATABASE_COMPONENT, SESSION_COMPONENT, DHT_COMPONENT
from lbrynet.daemon.Components import STREAM_IDENTIFIER_COMPONENT, FILE_MANAGER_COMPONENT
from lbrynet.daemon.Downloader import GetStream
from lbrynet.daemon.Publisher import Publisher
from lbrynet.daemon.ExchangeRateManager import ExchangeRateManager
from lbrynet.daemon.auth.server import AuthJSONRPCServer
from lbrynet.core.PaymentRateManager import OnlyFreePaymentsManager
from lbrynet.core import utils, system_info
from lbrynet.core.StreamDescriptor import download_sd_blob
from lbrynet.core.looping_call_manager import LoopingCallManager
from lbrynet.core.Error import InsufficientFundsError, UnknownNameError
from lbrynet.core.Error import DownloadDataTimeout, DownloadSDTimeout
from lbrynet.core.Error import NullFundsError, NegativeFundsError
from lbrynet.dht.error import TimeoutError
from lbrynet.core.Peer import Peer
from lbrynet.core.SinglePeerDownloader import SinglePeerDownloader
from lbrynet.core.client.StandaloneBlobDownloader import StandaloneBlobDownloader

log = logging.getLogger(__name__)

INITIALIZING_CODE = 'initializing'

# TODO: make this consistent with the stages in Downloader.py
DOWNLOAD_METADATA_CODE = 'downloading_metadata'
DOWNLOAD_TIMEOUT_CODE = 'timeout'
DOWNLOAD_RUNNING_CODE = 'running'
DOWNLOAD_STOPPED_CODE = 'stopped'
STREAM_STAGES = [
    (INITIALIZING_CODE, 'Initializing'),
    (DOWNLOAD_METADATA_CODE, 'Downloading metadata'),
    (DOWNLOAD_RUNNING_CODE, 'Started %s, got %s/%s blobs, stream status: %s'),
    (DOWNLOAD_STOPPED_CODE, 'Paused stream'),
    (DOWNLOAD_TIMEOUT_CODE, 'Stream timed out')
]

CONNECTION_STATUS_CONNECTED = 'connected'
CONNECTION_STATUS_NETWORK = 'network_connection'
CONNECTION_MESSAGES = {
    CONNECTION_STATUS_CONNECTED: 'No connection problems detected',
    CONNECTION_STATUS_NETWORK: "Your internet connection appears to have been interrupted",
}

SHORT_ID_LEN = 20
MAX_UPDATE_FEE_ESTIMATE = 0.3

DIRECTION_ASCENDING = 'asc'
DIRECTION_DESCENDING = 'desc'
DIRECTIONS = DIRECTION_ASCENDING, DIRECTION_DESCENDING

class IterableContainer(object):
    def __iter__(self):
        for attr in dir(self):
            if not attr.startswith("_"):
                yield getattr(self, attr)

    def __contains__(self, item):
        for attr in self:
            if item == attr:
                return True
        return False


class Checker(object):
    """The looping calls the daemon runs"""
    INTERNET_CONNECTION = 'internet_connection_checker'
    CONNECTION_STATUS = 'connection_status_checker'


class _FileID(IterableContainer):
    """The different ways a file can be identified"""
    SD_HASH = 'sd_hash'
    FILE_NAME = 'file_name'
    STREAM_HASH = 'stream_hash'
    ROWID = "rowid"
    CLAIM_ID = "claim_id"
    OUTPOINT = "outpoint"
    TXID = "txid"
    NOUT = "nout"
    CHANNEL_CLAIM_ID = "channel_claim_id"
    CLAIM_NAME = "claim_name"
    CHANNEL_NAME = "channel_name"


FileID = _FileID()


# TODO add login credentials in a conf file
# TODO alert if your copy of a lbry file is out of date with the name record


class NoValidSearch(Exception):
    pass


class CheckInternetConnection(object):
    def __init__(self, daemon):
        self.daemon = daemon

    def __call__(self):
        self.daemon.connected_to_internet = utils.check_connection()


class AlwaysSend(object):
    def __init__(self, value_generator, *args, **kwargs):
        self.value_generator = value_generator
        self.args = args
        self.kwargs = kwargs

    def __call__(self):
        d = defer.maybeDeferred(self.value_generator, *self.args, **self.kwargs)
        d.addCallback(lambda v: (True, v))
        return d


def sort_claim_results(claims):
    claims.sort(key=lambda d: (d['height'], d['name'], d['claim_id'], d['txid'], d['nout']))
    return claims


class Daemon(AuthJSONRPCServer):
    """
    LBRYnet daemon, a jsonrpc interface to lbry functions
    """

    def __init__(self, analytics_manager, component_manager=None):
        AuthJSONRPCServer.__init__(self, conf.settings['use_auth_http'])
        self.download_directory = conf.settings['download_directory']
        self.data_rate = conf.settings['data_rate']
        self.max_key_fee = conf.settings['max_key_fee']
        self.disable_max_key_fee = conf.settings['disable_max_key_fee']
        self.download_timeout = conf.settings['download_timeout']
        self.delete_blobs_on_remove = conf.settings['delete_blobs_on_remove']
        self.auto_renew_claim_height_delta = conf.settings['auto_renew_claim_height_delta']

        self.connected_to_internet = True
        self.connection_status_code = None
        self.platform = None
        self.db_revision_file = conf.settings.get_db_revision_filename()
        self._session_id = conf.settings.get_session_id()
        # TODO: this should probably be passed into the daemon, or
        # possibly have the entire log upload functionality taken out
        # of the daemon, but I don't want to deal with that now

        self.analytics_manager = analytics_manager
        self.node_id = conf.settings.node_id

        # components
        self.storage = None
        self.dht_node = None
        self.wallet = None
        self.sd_identifier = None
        self.session = None
        self.file_manager = None

        self.wallet_user = None
        self.wallet_password = None
        self.waiting_on = {}
        self.streams = {}
        self.exchange_rate_manager = ExchangeRateManager()
        calls = {
            Checker.INTERNET_CONNECTION: LoopingCall(CheckInternetConnection(self)),
            Checker.CONNECTION_STATUS: LoopingCall(self._update_connection_status),
        }
        self.looping_call_manager = LoopingCallManager(calls)
        self.component_manager = component_manager or ComponentManager(self.analytics_manager)

    @defer.inlineCallbacks
    def setup(self):
        reactor.addSystemEventTrigger('before', 'shutdown', self._shutdown)
        configure_loggly_handler()

        log.info("Starting lbrynet-daemon")

        self.looping_call_manager.start(Checker.INTERNET_CONNECTION, 3600)
        self.looping_call_manager.start(Checker.CONNECTION_STATUS, 30)
        self.exchange_rate_manager.start()

        yield self._initial_setup()
        yield self.component_manager.setup()
        self.storage = self.component_manager.get_component(DATABASE_COMPONENT)
        self.session = self.component_manager.get_component(SESSION_COMPONENT)
        self.wallet = self.component_manager.get_component(WALLET_COMPONENT)
        self.dht_node = self.component_manager.get_component(DHT_COMPONENT)
        # yield self._check_wallet_locked()
        yield self._start_analytics()
        self.sd_identifier = self.component_manager.get_component(STREAM_IDENTIFIER_COMPONENT)
        self.file_manager = self.component_manager.get_component(FILE_MANAGER_COMPONENT)
        log.info("Starting balance: " + str(self.wallet.get_balance()))
        self.announced_startup = True
        log.info("Started lbrynet-daemon")

        self._auto_renew()

    def _get_platform(self):
        if self.platform is None:
            self.platform = system_info.get_platform()
        return self.platform

    def _initial_setup(self):
        def _log_platform():
            log.info("Platform: %s", json.dumps(self._get_platform()))
            return defer.succeed(None)

        d = _log_platform()
        return d

    def _check_network_connection(self):
        self.connected_to_internet = utils.check_connection()

    def _update_connection_status(self):
        self.connection_status_code = CONNECTION_STATUS_CONNECTED

        if not self.connected_to_internet:
            self.connection_status_code = CONNECTION_STATUS_NETWORK

    @defer.inlineCallbacks
    def _auto_renew(self):
        # automatically renew claims
        # auto renew is turned off if 0 or some negative number
        if self.auto_renew_claim_height_delta < 1:
            defer.returnValue(None)
        if not self.wallet.network.get_remote_height():
            log.warning("Failed to get remote height, aborting auto renew")
            defer.returnValue(None)
        log.debug("Renewing claim")
        h = self.wallet.network.get_remote_height() + self.auto_renew_claim_height_delta
        results = yield self.wallet.claim_renew_all_before_expiration(h)
        for outpoint, result in results.iteritems():
            if result['success']:
                log.info("Renewed claim at outpoint:%s claim ID:%s, paid fee:%s",
                         outpoint, result['claim_id'], result['fee'])
            else:
                log.info("Failed to renew claim at outpoint:%s, reason:%s",
                         outpoint, result['reason'])

    @staticmethod
    def _already_shutting_down(sig_num, frame):
        log.info("Already shutting down")

    def _stop_streams(self):
        """stop pending GetStream downloads"""
        for sd_hash, stream in self.streams.iteritems():
            stream.cancel(reason="daemon shutdown")

    def _shutdown(self):
        # ignore INT/TERM signals once shutdown has started
        signal.signal(signal.SIGINT, self._already_shutting_down)
        signal.signal(signal.SIGTERM, self._already_shutting_down)

        log.info("Closing lbrynet session")

        self._stop_streams()
        self.looping_call_manager.shutdown()
        if self.analytics_manager:
            self.analytics_manager.shutdown()

        if self.component_manager is not None:
            d = self.component_manager.stop()
            d.addErrback(log.fail(), 'Failure while shutting down')
        return d

    def _start_analytics(self):
        if not self.analytics_manager.is_started:
            self.analytics_manager.start()

    @defer.inlineCallbacks
    def _check_wallet_locked(self):
        wallet = self.wallet
        # if wallet.wallet.use_encryption: STARTUP Stage was set earlier, figure out what to do now
        yield wallet.check_locked

    def _download_blob(self, blob_hash, rate_manager=None, timeout=None):
        """
        Download a blob

        :param blob_hash (str): blob hash
        :param rate_manager (PaymentRateManager), optional: the payment rate manager to use,
                                                         defaults to session.payment_rate_manager
        :param timeout (int): blob timeout
        :return: BlobFile
        """
        if not blob_hash:
            raise Exception("Nothing to download")

        rate_manager = rate_manager or self.session.payment_rate_manager
        timeout = timeout or 30
        downloader = StandaloneBlobDownloader(
            blob_hash, self.session.blob_manager, self.session.peer_finder, self.session.rate_limiter,
            rate_manager, self.wallet, timeout
        )
        return downloader.download()

    @defer.inlineCallbacks
    def _get_stream_analytics_report(self, claim_dict):
        sd_hash = claim_dict.source_hash
        try:
            stream_hash = yield self.storage.get_stream_hash_for_sd_hash(sd_hash)
        except Exception:
            stream_hash = None
        report = {
            "sd_hash": sd_hash,
            "stream_hash": stream_hash,
        }
        blobs = {}
        try:
            sd_host = yield self.session.blob_manager.get_host_downloaded_from(sd_hash)
        except Exception:
            sd_host = None
        report["sd_blob"] = sd_host
        if stream_hash:
            blob_infos = yield self.storage.get_blobs_for_stream(stream_hash)
            report["known_blobs"] = len(blob_infos)
        else:
            blob_infos = []
            report["known_blobs"] = 0
        # for blob_hash, blob_num, iv, length in blob_infos:
        #     try:
        #         host = yield self.session.blob_manager.get_host_downloaded_from(blob_hash)
        #     except Exception:
        #         host = None
        #     if host:
        #         blobs[blob_num] = host
        # report["blobs"] = json.dumps(blobs)
        defer.returnValue(report)

    @defer.inlineCallbacks
    def _download_name(self, name, claim_dict, sd_hash, txid, nout, timeout=None, file_name=None):
        """
        Add a lbry file to the file manager, start the download, and return the new lbry file.
        If it already exists in the file manager, return the existing lbry file
        """

        @defer.inlineCallbacks
        def _download_finished(download_id, name, claim_dict):
            report = yield self._get_stream_analytics_report(claim_dict)
            self.analytics_manager.send_download_finished(download_id, name, report, claim_dict)

        @defer.inlineCallbacks
        def _download_failed(error, download_id, name, claim_dict):
            report = yield self._get_stream_analytics_report(claim_dict)
            self.analytics_manager.send_download_errored(error, download_id, name, claim_dict,
                                                         report)

        if sd_hash in self.streams:
            downloader = self.streams[sd_hash]
            result = yield downloader.finished_deferred
            defer.returnValue(result)
        else:
            download_id = utils.random_string()
            self.analytics_manager.send_download_started(download_id, name, claim_dict)

            self.streams[sd_hash] = GetStream(self.sd_identifier, self.session,
                                              self.exchange_rate_manager, self.max_key_fee,
                                              self.disable_max_key_fee,
                                              conf.settings['data_rate'], timeout)
            try:
                lbry_file, finished_deferred = yield self.streams[sd_hash].start(
                    claim_dict, name, txid, nout, file_name
                )
                finished_deferred.addCallbacks(
                    lambda _: _download_finished(download_id, name, claim_dict),
                    lambda e: _download_failed(e, download_id, name, claim_dict)
                )
                result = yield self._get_lbry_file_dict(lbry_file, full_status=True)
            except Exception as err:
                yield _download_failed(err, download_id, name, claim_dict)
                if isinstance(err, (DownloadDataTimeout, DownloadSDTimeout)):
                    log.warning('Failed to get %s (%s)', name, err)
                else:
                    log.error('Failed to get %s (%s)', name, err)
                if self.streams[sd_hash].downloader and self.streams[sd_hash].code != 'running':
                    yield self.streams[sd_hash].downloader.stop(err)
                result = {'error': err.message}
            finally:
                del self.streams[sd_hash]
            defer.returnValue(result)

    @defer.inlineCallbacks
    def _publish_stream(self, name, bid, claim_dict, file_path=None, certificate_id=None,
                        claim_address=None, change_address=None):

        publisher = Publisher(self.session, self.file_manager, self.wallet,
                              certificate_id)
        parse_lbry_uri(name)
        if not file_path:
            stream_hash = yield self.storage.get_stream_hash_for_sd_hash(
                claim_dict['stream']['source']['source'])
            claim_out = yield publisher.publish_stream(name, bid, claim_dict, stream_hash, claim_address,
                                                       change_address)
        else:
            claim_out = yield publisher.create_and_publish_stream(name, bid, claim_dict, file_path,
                                                                  claim_address, change_address)
            if conf.settings['reflect_uploads']:
                d = reupload.reflect_file(publisher.lbry_file)
                d.addCallbacks(lambda _: log.info("Reflected new publication to lbry://%s", name),
                               log.exception)
        self.analytics_manager.send_claim_action('publish')
        log.info("Success! Published to lbry://%s txid: %s nout: %d", name, claim_out['txid'],
                 claim_out['nout'])
        defer.returnValue(claim_out)

    @defer.inlineCallbacks
    def _resolve_name(self, name, force_refresh=False):
        """Resolves a name. Checks the cache first before going out to the blockchain.

        Args:
            name: the lbry://<name> to resolve
            force_refresh: if True, always go out to the blockchain to resolve.
        """

        parsed = parse_lbry_uri(name)
        resolution = yield self.wallet.resolve(parsed.name, check_cache=not force_refresh)
        if parsed.name in resolution:
            result = resolution[parsed.name]
            defer.returnValue(result)

    def _get_or_download_sd_blob(self, blob, sd_hash):
        if blob:
            return self.session.blob_manager.get_blob(blob[0])

        def _check_est(downloader):
            if downloader.result is not None:
                downloader.cancel()

        d = defer.succeed(None)
        reactor.callLater(conf.settings['search_timeout'], _check_est, d)
        d.addCallback(
            lambda _: download_sd_blob(
                self.session, sd_hash, self.session.payment_rate_manager))
        return d

    def get_or_download_sd_blob(self, sd_hash):
        """Return previously downloaded sd blob if already in the blob
        manager, otherwise download and return it
        """
        d = self.session.blob_manager.completed_blobs([sd_hash])
        d.addCallback(self._get_or_download_sd_blob, sd_hash)
        return d

    def get_size_from_sd_blob(self, sd_blob):
        """
        Get total stream size in bytes from a sd blob
        """

        d = self.sd_identifier.get_metadata_for_sd_blob(sd_blob)
        d.addCallback(lambda metadata: metadata.validator.info_to_show())
        d.addCallback(lambda info: int(dict(info)['stream_size']))
        return d

    def _get_est_cost_from_stream_size(self, size):
        """
        Calculate estimated LBC cost for a stream given its size in bytes
        """

        if self.session.payment_rate_manager.generous:
            return 0.0
        return size / (10 ** 6) * conf.settings['data_rate']

    @defer.inlineCallbacks
    def get_est_cost_using_known_size(self, uri, size):
        """
        Calculate estimated LBC cost for a stream given its size in bytes
        """

        cost = self._get_est_cost_from_stream_size(size)

        resolved = yield self.wallet.resolve(uri)

        if uri in resolved and 'claim' in resolved[uri]:
            claim = ClaimDict.load_dict(resolved[uri]['claim']['value'])
            final_fee = self._add_key_fee_to_est_data_cost(claim.source_fee, cost)
            result = yield self._render_response(final_fee)
            defer.returnValue(result)
        else:
            defer.returnValue(None)

    def get_est_cost_from_sd_hash(self, sd_hash):
        """
        Get estimated cost from a sd hash
        """

        d = self.get_or_download_sd_blob(sd_hash)
        d.addCallback(self.get_size_from_sd_blob)
        d.addCallback(self._get_est_cost_from_stream_size)
        return d

    def _get_est_cost_from_metadata(self, metadata, name):
        d = self.get_est_cost_from_sd_hash(metadata.source_hash)

        def _handle_err(err):
            if isinstance(err, Failure):
                log.warning(
                    "Timeout getting blob for cost est for lbry://%s, using only key fee", name)
                return 0.0
            raise err

        d.addErrback(_handle_err)
        d.addCallback(lambda data_cost: self._add_key_fee_to_est_data_cost(metadata.source_fee,
                                                                           data_cost))
        return d

    def _add_key_fee_to_est_data_cost(self, fee, data_cost):
        fee_amount = 0.0 if not fee else self.exchange_rate_manager.convert_currency(fee.currency,
                                                                                     "LBC",
                                                                                     fee.amount)
        return data_cost + fee_amount

    @defer.inlineCallbacks
    def get_est_cost_from_uri(self, uri):
        """
        Resolve a name and return the estimated stream cost
        """

        resolved = yield self.wallet.resolve(uri)
        if resolved:
            claim_response = resolved[uri]
        else:
            claim_response = None

        result = None
        if claim_response and 'claim' in claim_response:
            if 'value' in claim_response['claim'] and claim_response['claim']['value'] is not None:
                claim_value = ClaimDict.load_dict(claim_response['claim']['value'])
                cost = yield self._get_est_cost_from_metadata(claim_value, uri)
                result = round(cost, 5)
            else:
                log.warning("Failed to estimate cost for %s", uri)
        defer.returnValue(result)

    def get_est_cost(self, uri, size=None):
        """Get a cost estimate for a lbry stream, if size is not provided the
        sd blob will be downloaded to determine the stream size

        """

        if size is not None:
            return self.get_est_cost_using_known_size(uri, size)
        return self.get_est_cost_from_uri(uri)

    @defer.inlineCallbacks
    def _get_lbry_file_dict(self, lbry_file, full_status=False):
        key = binascii.b2a_hex(lbry_file.key) if lbry_file.key else None
        full_path = os.path.join(lbry_file.download_directory, lbry_file.file_name)
        mime_type = mimetypes.guess_type(full_path)[0]
        if os.path.isfile(full_path):
            with open(full_path) as written_file:
                written_file.seek(0, os.SEEK_END)
                written_bytes = written_file.tell()
        else:
            written_bytes = 0

        size = num_completed = num_known = status = None

        if full_status:
            size = yield lbry_file.get_total_bytes()
            file_status = yield lbry_file.status()
            num_completed = file_status.num_completed
            num_known = file_status.num_known
            status = file_status.running_status

        result = {
            'completed': lbry_file.completed,
            'file_name': lbry_file.file_name,
            'download_directory': lbry_file.download_directory,
            'points_paid': lbry_file.points_paid,
            'stopped': lbry_file.stopped,
            'stream_hash': lbry_file.stream_hash,
            'stream_name': lbry_file.stream_name,
            'suggested_file_name': lbry_file.suggested_file_name,
            'sd_hash': lbry_file.sd_hash,
            'download_path': full_path,
            'mime_type': mime_type,
            'key': key,
            'total_bytes': size,
            'written_bytes': written_bytes,
            'blobs_completed': num_completed,
            'blobs_in_stream': num_known,
            'status': status,
            'claim_id': lbry_file.claim_id,
            'txid': lbry_file.txid,
            'nout': lbry_file.nout,
            'outpoint': lbry_file.outpoint,
            'metadata': lbry_file.metadata,
            'channel_claim_id': lbry_file.channel_claim_id,
            'channel_name': lbry_file.channel_name,
            'claim_name': lbry_file.claim_name
        }
        defer.returnValue(result)

    @defer.inlineCallbacks
    def _get_lbry_file(self, search_by, val, return_json=False, full_status=False):
        lbry_file = None
        if search_by in FileID:
            for l_f in self.file_manager.lbry_files:
                if l_f.__dict__.get(search_by) == val:
                    lbry_file = l_f
                    break
        else:
            raise NoValidSearch('{} is not a valid search operation'.format(search_by))
        if return_json and lbry_file:
            lbry_file = yield self._get_lbry_file_dict(lbry_file, full_status=full_status)
        defer.returnValue(lbry_file)

    @defer.inlineCallbacks
    def _get_lbry_files(self, return_json=False, full_status=True, **kwargs):
        lbry_files = list(self.file_manager.lbry_files)
        if kwargs:
            for search_type, value in iter_lbry_file_search_values(kwargs):
                lbry_files = [l_f for l_f in lbry_files if l_f.__dict__[search_type] == value]
        if return_json:
            file_dicts = []
            for lbry_file in lbry_files:
                lbry_file_dict = yield self._get_lbry_file_dict(lbry_file, full_status=full_status)
                file_dicts.append(lbry_file_dict)
            lbry_files = file_dicts
        log.debug("Collected %i lbry files", len(lbry_files))
        defer.returnValue(lbry_files)

    def _sort_lbry_files(self, lbry_files, sort_by):
        for field, direction in sort_by:
            is_reverse = direction == DIRECTION_DESCENDING
            key_getter = create_key_getter(field) if field else None
            lbry_files = sorted(lbry_files, key=key_getter, reverse=is_reverse)
        return lbry_files

    def _parse_lbry_files_sort(self, sort):
        """
        Given a sort string like 'file_name, desc' or 'points_paid',
        parse the string into a tuple of (field, direction).
        Direction defaults to ascending.
        """

        pieces = [p.strip() for p in sort.split(',')]
        field = pieces.pop(0)
        direction = DIRECTION_ASCENDING
        if pieces and pieces[0] in DIRECTIONS:
            direction = pieces[0]
        return field, direction


    def _get_single_peer_downloader(self):
        downloader = SinglePeerDownloader()
        downloader.setup(self.wallet)
        return downloader

    @defer.inlineCallbacks
    def _blob_availability(self, blob_hash, search_timeout, blob_timeout, downloader=None):
        if not downloader:
            downloader = self._get_single_peer_downloader()
        result = {}
        search_timeout = search_timeout or conf.settings['peer_search_timeout']
        blob_timeout = blob_timeout or conf.settings['sd_download_timeout']
        is_available = False
        reachable_peers = []
        unreachable_peers = []
        try:
            peers = yield self.jsonrpc_peer_list(blob_hash, search_timeout)
            peer_infos = [{"peer": Peer(x[0], x[1]),
                           "blob_hash": blob_hash,
                           "timeout": blob_timeout} for x in peers if x[2]]
            dl = []
            dl_peers = []
            dl_results = []
            for peer_info in peer_infos:
                d = downloader.download_temp_blob_from_peer(**peer_info)
                dl.append(d)
                dl_peers.append("%s:%i" % (peer_info['peer'].host, peer_info['peer'].port))
            for dl_peer, (success, download_result) in zip(dl_peers,
                                                           (yield defer.DeferredList(dl))):
                if success:
                    if download_result:
                        reachable_peers.append(dl_peer)
                    else:
                        unreachable_peers.append(dl_peer)
                    dl_results.append(download_result)
            is_available = any(dl_results)
        except Exception as err:
            result['error'] = "Failed to get peers for blob: %s" % err

        response = {
            'is_available': is_available,
            'reachable_peers': reachable_peers,
            'unreachable_peers': unreachable_peers,
        }
        defer.returnValue(response)

    ############################################################################
    #                                                                          #
    #                JSON-RPC API methods start here                           #
    #                                                                          #
    ############################################################################

    @defer.inlineCallbacks
    def jsonrpc_status(self, session_status=False):
        """
        Get daemon status

        Usage:
            status [--session_status]

        Options:
            --session_status  : (bool) include session status in results

        Returns:
            (dict) lbrynet-daemon status
            {
                'lbry_id': lbry peer id, base58,
                'installation_id': installation id, base58,
                'is_running': bool,
                'is_first_run': bool,
                'startup_status': {
                    (str) component_name: (bool) True if running else False,
                },
                'connection_status': {
                    'code': connection status code,
                    'message': connection status message
                },
                'blockchain_status': {
                    'blocks': local blockchain height,
                    'blocks_behind': remote_height - local_height,
                    'best_blockhash': block hash of most recent block,
                },
                'wallet_is_encrypted': bool,

                If given the session status option:
                    'session_status': {
                        'managed_blobs': count of blobs in the blob manager,
                        'managed_streams': count of streams in the file manager
                        'announce_queue_size': number of blobs currently queued to be announced
                        'should_announce_blobs': number of blobs that should be announced
                    }
            }
        """

        # on startup, the wallet or network won't be available but we still need this call to work
        has_wallet = self.session and self.wallet and self.wallet.network
        local_height = self.wallet.network.get_local_height() if has_wallet else 0
        remote_height = self.wallet.network.get_server_height() if has_wallet else 0
        best_hash = (yield self.wallet.get_best_blockhash()) if has_wallet else None
        wallet_is_encrypted = has_wallet and self.wallet.wallet and \
                              self.wallet.wallet.use_encryption

        response = {
            'lbry_id': base58.b58encode(self.node_id),
            'installation_id': conf.settings.installation_id,
            'is_running': self.announced_startup,
            'is_first_run': self.wallet.is_first_run if has_wallet else None,
            'startup_status': self.component_manager.get_components_status(),
            'connection_status': {
                'code': self.connection_status_code,
                'message': (
                    CONNECTION_MESSAGES[self.connection_status_code]
                    if self.connection_status_code is not None
                    else ''
                ),
            },
            'wallet_is_encrypted': wallet_is_encrypted,
            'blocks_behind': remote_height - local_height,  # deprecated. remove from UI, then here
            'blockchain_status': {
                'blocks': local_height,
                'blocks_behind': remote_height - local_height,
                'best_blockhash': best_hash,
            }
        }
        if session_status:
            blobs = yield self.session.blob_manager.get_all_verified_blobs()
            announce_queue_size = self.session.hash_announcer.hash_queue_size()
            should_announce_blobs = yield self.session.blob_manager.count_should_announce_blobs()
            response['session_status'] = {
                'managed_blobs': len(blobs),
                'managed_streams': len(self.file_manager.lbry_files),
                'announce_queue_size': announce_queue_size,
                'should_announce_blobs': should_announce_blobs,
            }
        defer.returnValue(response)

    def jsonrpc_version(self):
        """
        Get lbry version information

        Usage:
            version

        Options:
            None

        Returns:
            (dict) Dictionary of lbry version information
            {
                'build': (str) build type (e.g. "dev", "rc", "release"),
                'ip': (str) remote ip, if available,
                'lbrynet_version': (str) lbrynet_version,
                'lbryum_version': (str) lbryum_version,
                'lbryschema_version': (str) lbryschema_version,
                'os_release': (str) os release string
                'os_system': (str) os name
                'platform': (str) platform string
                'processor': (str) processor type,
                'python_version': (str) python version,
            }
        """

        platform_info = self._get_platform()
        log.info("Get version info: " + json.dumps(platform_info))
        return self._render_response(platform_info)

    # @AuthJSONRPCServer.deprecated() # deprecated actually disables the call
    def jsonrpc_report_bug(self, message=None):
        """
        Report a bug to slack

        Usage:
            report_bug (<message> | --message=<message>)

        Options:
            --message=<message> : (str) Description of the bug

        Returns:
            (bool) true if successful
        """

        platform_name = self._get_platform()['platform']
        report_bug_to_slack(
            message,
            conf.settings.installation_id,
            platform_name,
            get_lbrynet_version()
        )
        return self._render_response(True)

    def jsonrpc_settings_get(self):
        """
        Get daemon settings

        Usage:
            settings_get

        Options:
            None

        Returns:
            (dict) Dictionary of daemon settings
            See ADJUSTABLE_SETTINGS in lbrynet/conf.py for full list of settings
        """
        return self._render_response(conf.settings.get_adjustable_settings_dict())

    def jsonrpc_settings_set(self, **kwargs):
        """
        Set daemon settings

        Usage:
            settings_set [--download_directory=<download_directory>]
                         [--data_rate=<data_rate>]
                         [--download_timeout=<download_timeout>]
                         [--peer_port=<peer_port>]
                         [--max_key_fee=<max_key_fee>]
                         [--disable_max_key_fee=<disable_max_key_fee>]
                         [--use_upnp=<use_upnp>]
                         [--run_reflector_server=<run_reflector_server>]
                         [--cache_time=<cache_time>]
                         [--reflect_uploads=<reflect_uploads>]
                         [--share_usage_data=<share_usage_data>]
                         [--peer_search_timeout=<peer_search_timeout>]
                         [--sd_download_timeout=<sd_download_timeout>]
                         [--auto_renew_claim_height_delta=<auto_renew_claim_height_delta>]

        Options:
            --download_directory=<download_directory>  : (str) path of download directory
            --data_rate=<data_rate>                    : (float) 0.0001
            --download_timeout=<download_timeout>      : (int) 180
            --peer_port=<peer_port>                    : (int) 3333
            --max_key_fee=<max_key_fee>                : (dict) maximum key fee for downloads,
                                                          in the format:
                                                          {
                                                            'currency': <currency_symbol>,
                                                            'amount': <amount>
                                                          }.
                                                          In the CLI, it must be an escaped JSON string
                                                          Supported currency symbols: LBC, USD, BTC
            --disable_max_key_fee=<disable_max_key_fee> : (bool) False
            --use_upnp=<use_upnp>            : (bool) True
            --run_reflector_server=<run_reflector_server>  : (bool) False
            --cache_time=<cache_time>  : (int) 150
            --reflect_uploads=<reflect_uploads>  : (bool) True
            --share_usage_data=<share_usage_data>  : (bool) True
            --peer_search_timeout=<peer_search_timeout>  : (int) 3
            --sd_download_timeout=<sd_download_timeout>  : (int) 3
            --auto_renew_claim_height_delta=<auto_renew_claim_height_delta> : (int) 0
                claims set to expire within this many blocks will be
                automatically renewed after startup (if set to 0, renews
                will not be made automatically)


        Returns:
            (dict) Updated dictionary of daemon settings
        """

        # TODO: improve upon the current logic, it could be made better
        new_settings = kwargs

        setting_types = {
            'download_directory': str,
            'data_rate': float,
            'download_timeout': int,
            'peer_port': int,
            'max_key_fee': dict,
            'use_upnp': bool,
            'run_reflector_server': bool,
            'cache_time': int,
            'reflect_uploads': bool,
            'share_usage_data': bool,
            'disable_max_key_fee': bool,
            'peer_search_timeout': int,
            'sd_download_timeout': int,
            'auto_renew_claim_height_delta': int
        }

        for key, setting_type in setting_types.iteritems():
            if key in new_settings:
                if isinstance(new_settings[key], setting_type):
                    conf.settings.update({key: new_settings[key]},
                                         data_types=(conf.TYPE_RUNTIME, conf.TYPE_PERSISTED))
                elif setting_type is dict and isinstance(new_settings[key], (unicode, str)):
                    decoded = json.loads(str(new_settings[key]))
                    conf.settings.update({key: decoded},
                                         data_types=(conf.TYPE_RUNTIME, conf.TYPE_PERSISTED))
                else:
                    converted = setting_type(new_settings[key])
                    conf.settings.update({key: converted},
                                         data_types=(conf.TYPE_RUNTIME, conf.TYPE_PERSISTED))
        conf.settings.save_conf_file_settings()

        self.data_rate = conf.settings['data_rate']
        self.max_key_fee = conf.settings['max_key_fee']
        self.disable_max_key_fee = conf.settings['disable_max_key_fee']
        self.download_directory = conf.settings['download_directory']
        self.download_timeout = conf.settings['download_timeout']

        return self._render_response(conf.settings.get_adjustable_settings_dict())

    def jsonrpc_help(self, command=None):
        """
        Return a useful message for an API command

        Usage:
            help [<command> | --command=<command>]

        Options:
            --command=<command>  : (str) command to retrieve documentation for

        Returns:
            (str) Help message
        """

        if command is None:
            return self._render_response({
                'about': 'This is the LBRY JSON-RPC API',
                'command_help': 'Pass a `command` parameter to this method to see ' +
                                'help for that command (e.g. `help command=resolve_name`)',
                'command_list': 'Get a full list of commands using the `commands` method',
                'more_info': 'Visit https://lbry.io/api for more info',
            })

        fn = self.callable_methods.get(command)
        if fn is None:
            raise Exception(
                "No help available for '{}'. It is not a valid command.".format(command)
            )

        return self._render_response({
            'help': textwrap.dedent(fn.__doc__ or '')
        })

    def jsonrpc_commands(self):
        """
        Return a list of available commands

        Usage:
            commands

        Options:
            None

        Returns:
            (list) list of available commands
        """
        return self._render_response(sorted([command for command in self.callable_methods.keys()]))

    @AuthJSONRPCServer.requires("wallet")
    def jsonrpc_wallet_balance(self, address=None, include_unconfirmed=False):
        """
        Return the balance of the wallet

        Usage:
            wallet_balance [<address> | --address=<address>] [--include_unconfirmed]

        Options:
            --address=<address>     : (str) If provided only the balance for this
                                      address will be given
            --include_unconfirmed   : (bool) Include unconfirmed

        Returns:
            (float) amount of lbry credits in wallet
        """
        if address is None:
            return self._render_response(float(self.wallet.get_balance()))
        else:
            return self._render_response(float(
                self.wallet.get_address_balance(address, include_unconfirmed)))

    @AuthJSONRPCServer.requires("wallet")
    @defer.inlineCallbacks
    def jsonrpc_wallet_unlock(self, password):
        """
        Unlock an encrypted wallet

        Usage:
            wallet_unlock (<password> | --password=<password>)

        Options:
            --password=<password> : (str) password for unlocking wallet

        Returns:
            (bool) true if wallet is unlocked, otherwise false
        """

        # the check_locked() in the if statement is needed because that is what sets
        # the wallet_unlocked_d deferred ¯\_(ツ)_/¯
        if not self.wallet.check_locked:
            d = self.wallet.wallet_unlocked_d
            d.callback(password)
            result = yield d
        else:
            result = True
        response = yield self._render_response(result)
        defer.returnValue(response)

    @AuthJSONRPCServer.requires("wallet", wallet=lambda wallet: wallet.check_locked)
    @defer.inlineCallbacks
    def jsonrpc_wallet_decrypt(self):
        """
        Decrypt an encrypted wallet, this will remove the wallet password

        Usage:
            wallet_decrypt

        Options:
            None

        Returns:
            (bool) true if wallet is decrypted, otherwise false
        """

        result = self.wallet.decrypt_wallet()
        response = yield self._render_response(result)
        defer.returnValue(response)

    @AuthJSONRPCServer.requires("wallet", wallet=lambda wallet: wallet.check_locked)
    @defer.inlineCallbacks
    def jsonrpc_wallet_encrypt(self, new_password):
        """
        Encrypt a wallet with a password, if the wallet is already encrypted this will update
        the password

        Usage:
            wallet_encrypt (<new_password> | --new_password=<new_password>)

        Options:
            --new_password=<new_password> : (str) password string to be used for encrypting wallet

        Returns:
            (bool) true if wallet is decrypted, otherwise false
        """

        self.wallet.encrypt_wallet(new_password)
        response = yield self._render_response(self.wallet.wallet.use_encryption)
        defer.returnValue(response)

    @defer.inlineCallbacks
    def jsonrpc_daemon_stop(self):
        """
        Stop lbrynet-daemon

        Usage:
            daemon_stop

        Options:
            None

        Returns:
            (string) Shutdown message
        """

        log.info("Shutting down lbrynet daemon")
        response = yield self._render_response("Shutting down")
        reactor.callLater(0.1, reactor.fireSystemEvent, "shutdown")
        defer.returnValue(response)

    @AuthJSONRPCServer.requires("fileManager")
    @defer.inlineCallbacks
    def jsonrpc_file_list(self, sort=None, **kwargs):
        """
        List files limited by optional filters

        Usage:
            file_list [--sd_hash=<sd_hash>] [--file_name=<file_name>] [--stream_hash=<stream_hash>]
                      [--rowid=<rowid>] [--claim_id=<claim_id>] [--outpoint=<outpoint>] [--txid=<txid>] [--nout=<nout>]
                      [--channel_claim_id=<channel_claim_id>] [--channel_name=<channel_name>]
                      [--claim_name=<claim_name>] [--full_status] [--sort=<sort_method>...]

        Options:
            --sd_hash=<sd_hash>                    : (str) get file with matching sd hash
            --file_name=<file_name>                : (str) get file with matching file name in the
                                                     downloads folder
            --stream_hash=<stream_hash>            : (str) get file with matching stream hash
            --rowid=<rowid>                        : (int) get file with matching row id
            --claim_id=<claim_id>                  : (str) get file with matching claim id
            --outpoint=<outpoint>                  : (str) get file with matching claim outpoint
            --txid=<txid>                          : (str) get file with matching claim txid
            --nout=<nout>                          : (int) get file with matching claim nout
            --channel_claim_id=<channel_claim_id>  : (str) get file with matching channel claim id
            --channel_name=<channel_name>  : (str) get file with matching channel name
            --claim_name=<claim_name>              : (str) get file with matching claim name
            --full_status                          : (bool) full status, populate the
                                                     'message' and 'size' fields
            --sort=<sort_method>                   : (str) sort by any property, like 'file_name'
                                                     or 'metadata.author'; to specify direction
                                                     append ',asc' or ',desc'

        Returns:
            (list) List of files

            [
                {
                    'completed': (bool) true if download is completed,
                    'file_name': (str) name of file,
                    'download_directory': (str) download directory,
                    'points_paid': (float) credit paid to download file,
                    'stopped': (bool) true if download is stopped,
                    'stream_hash': (str) stream hash of file,
                    'stream_name': (str) stream name ,
                    'suggested_file_name': (str) suggested file name,
                    'sd_hash': (str) sd hash of file,
                    'download_path': (str) download path of file,
                    'mime_type': (str) mime type of file,
                    'key': (str) key attached to file,
                    'total_bytes': (int) file size in bytes, None if full_status is false,
                    'written_bytes': (int) written size in bytes,
                    'blobs_completed': (int) num_completed, None if full_status is false,
                    'blobs_in_stream': (int) None if full_status is false,
                    'status': (str) downloader status, None if full_status is false,
                    'claim_id': (str) None if full_status is false or if claim is not found,
                    'outpoint': (str) None if full_status is false or if claim is not found,
                    'txid': (str) None if full_status is false or if claim is not found,
                    'nout': (int) None if full_status is false or if claim is not found,
                    'metadata': (dict) None if full_status is false or if claim is not found,
                    'channel_claim_id': (str) None if full_status is false or if claim is not found or signed,
                    'channel_name': (str) None if full_status is false or if claim is not found or signed,
                    'claim_name': (str) None if full_status is false or if claim is not found
                },
            ]
        """

        result = yield self._get_lbry_files(return_json=True, **kwargs)
        if sort:
            sort_by = [self._parse_lbry_files_sort(s) for s in sort]
            result = self._sort_lbry_files(result, sort_by)
        response = yield self._render_response(result)
        defer.returnValue(response)

    @AuthJSONRPCServer.requires("wallet")
    @defer.inlineCallbacks
    def jsonrpc_resolve_name(self, name, force=False):
        """
        Resolve stream info from a LBRY name

        Usage:
            resolve_name (<name> | --name=<name>) [--force]

        Options:
            --name=<name> : (str) the name to resolve
            --force       : (bool) force refresh and do not check cache

        Returns:
            (dict) Metadata dictionary from name claim, None if the name is not
                    resolvable
        """

        try:
            metadata = yield self._resolve_name(name, force_refresh=force)
        except UnknownNameError:
            log.info('Name %s is not known', name)
            defer.returnValue(None)
        else:
            defer.returnValue(metadata)

    @AuthJSONRPCServer.requires("wallet")
    @defer.inlineCallbacks
    def jsonrpc_claim_show(self, txid=None, nout=None, claim_id=None):
        """
        Resolve claim info from txid/nout or with claim ID

        Usage:
            claim_show [<txid> | --txid=<txid>] [<nout> | --nout=<nout>]
                       [<claim_id> | --claim_id=<claim_id>]

        Options:
            --txid=<txid>              : (str) look for claim with this txid, nout must
                                         also be specified
            --nout=<nout>              : (int) look for claim with this nout, txid must
                                         also be specified
            --claim_id=<claim_id>  : (str) look for claim with this claim id

        Returns:
            (dict) Dictionary containing claim info as below,

            {
                'txid': (str) txid of claim
                'nout': (int) nout of claim
                'amount': (float) amount of claim
                'value': (str) value of claim
                'height' : (int) height of claim takeover
                'claim_id': (str) claim ID of claim
                'supports': (list) list of supports associated with claim
            }

            if claim cannot be resolved, dictionary as below will be returned

            {
                'error': (str) reason for error
            }

        """
        if claim_id is not None and txid is None and nout is None:
            claim_results = yield self.wallet.get_claim_by_claim_id(claim_id)
        elif txid is not None and nout is not None and claim_id is None:
            claim_results = yield self.wallet.get_claim_by_outpoint(txid, int(nout))
        else:
            raise Exception("Must specify either txid/nout, or claim_id")
        response = yield self._render_response(claim_results)
        defer.returnValue(response)

    @AuthJSONRPCServer.requires("wallet")
    @defer.inlineCallbacks
    def jsonrpc_resolve(self, force=False, uri=None, uris=[]):
        """
        Resolve given LBRY URIs

        Usage:
            resolve [--force] (<uri> | --uri=<uri>) [<uris>...]

        Options:
            --force  : (bool) force refresh and ignore cache
            --uri=<uri>    : (str) uri to resolve
            --uris=<uris>   : (list) uris to resolve

        Returns:
            Dictionary of results, keyed by uri
            '<uri>': {
                    If a resolution error occurs:
                    'error': Error message

                    If the uri resolves to a channel or a claim in a channel:
                    'certificate': {
                        'address': (str) claim address,
                        'amount': (float) claim amount,
                        'effective_amount': (float) claim amount including supports,
                        'claim_id': (str) claim id,
                        'claim_sequence': (int) claim sequence number,
                        'decoded_claim': (bool) whether or not the claim value was decoded,
                        'height': (int) claim height,
                        'depth': (int) claim depth,
                        'has_signature': (bool) included if decoded_claim
                        'name': (str) claim name,
                        'permanent_url': (str) permanent url of the certificate claim,
                        'supports: (list) list of supports [{'txid': (str) txid,
                                                             'nout': (int) nout,
                                                             'amount': (float) amount}],
                        'txid': (str) claim txid,
                        'nout': (str) claim nout,
                        'signature_is_valid': (bool), included if has_signature,
                        'value': ClaimDict if decoded, otherwise hex string
                    }

                    If the uri resolves to a channel:
                    'claims_in_channel': (int) number of claims in the channel,

                    If the uri resolves to a claim:
                    'claim': {
                        'address': (str) claim address,
                        'amount': (float) claim amount,
                        'effective_amount': (float) claim amount including supports,
                        'claim_id': (str) claim id,
                        'claim_sequence': (int) claim sequence number,
                        'decoded_claim': (bool) whether or not the claim value was decoded,
                        'height': (int) claim height,
                        'depth': (int) claim depth,
                        'has_signature': (bool) included if decoded_claim
                        'name': (str) claim name,
                        'permanent_url': (str) permanent url of the claim,
                        'channel_name': (str) channel name if claim is in a channel
                        'supports: (list) list of supports [{'txid': (str) txid,
                                                             'nout': (int) nout,
                                                             'amount': (float) amount}]
                        'txid': (str) claim txid,
                        'nout': (str) claim nout,
                        'signature_is_valid': (bool), included if has_signature,
                        'value': ClaimDict if decoded, otherwise hex string
                    }
            }
        """

        uris = tuple(uris)
        if uri is not None:
            uris += (uri,)

        results = {}

        valid_uris = tuple()
        for u in uris:
            try:
                parse_lbry_uri(u)
                valid_uris += (u,)
            except URIParseError:
                results[u] = {"error": "%s is not a valid uri" % u}

        resolved = yield self.wallet.resolve(*valid_uris, check_cache=not force)

        for resolved_uri in resolved:
            results[resolved_uri] = resolved[resolved_uri]
        response = yield self._render_response(results)
        defer.returnValue(response)

    @AuthJSONRPCServer.requires("wallet", "fileManager", "session", wallet=lambda wallet: wallet.check_locked)
    @defer.inlineCallbacks
    def jsonrpc_get(self, uri, file_name=None, timeout=None):
        """
        Download stream from a LBRY name.

        Usage:
            get <uri> [<file_name> | --file_name=<file_name>] [<timeout> | --timeout=<timeout>]


        Options:
            --uri=<uri>              : (str) uri of the content to download
            --file_name=<file_name>  : (str) specified name for the downloaded file
            --timeout=<timeout>      : (int) download timeout in number of seconds

        Returns:
            (dict) Dictionary containing information about the stream
            {
                'completed': (bool) true if download is completed,
                'file_name': (str) name of file,
                'download_directory': (str) download directory,
                'points_paid': (float) credit paid to download file,
                'stopped': (bool) true if download is stopped,
                'stream_hash': (str) stream hash of file,
                'stream_name': (str) stream name ,
                'suggested_file_name': (str) suggested file name,
                'sd_hash': (str) sd hash of file,
                'download_path': (str) download path of file,
                'mime_type': (str) mime type of file,
                'key': (str) key attached to file,
                'total_bytes': (int) file size in bytes, None if full_status is false,
                'written_bytes': (int) written size in bytes,
                'blobs_completed': (int) num_completed, None if full_status is false,
                'blobs_in_stream': (int) None if full_status is false,
                'status': (str) downloader status, None if full_status is false,
                'claim_id': (str) claim id,
                'outpoint': (str) claim outpoint string,
                'txid': (str) claim txid,
                'nout': (int) claim nout,
                'metadata': (dict) claim metadata,
                'channel_claim_id': (str) None if claim is not signed
                'channel_name': (str) None if claim is not signed
                'claim_name': (str) claim name
            }
        """

        timeout = timeout if timeout is not None else self.download_timeout

        parsed_uri = parse_lbry_uri(uri)
        if parsed_uri.is_channel and not parsed_uri.path:
            raise Exception("cannot download a channel claim, specify a /path")

        resolved_result = yield self.wallet.resolve(uri)
        if resolved_result and uri in resolved_result:
            resolved = resolved_result[uri]
        else:
            resolved = None

        if not resolved or 'value' not in resolved:
            if 'claim' not in resolved:
                raise Exception(
                    "Failed to resolve stream at lbry://{}".format(uri.replace("lbry://", ""))
                )
            else:
                resolved = resolved['claim']
        txid, nout, name = resolved['txid'], resolved['nout'], resolved['name']
        claim_dict = ClaimDict.load_dict(resolved['value'])
        sd_hash = claim_dict.source_hash

        if sd_hash in self.streams:
            log.info("Already waiting on lbry://%s to start downloading", name)
            yield self.streams[sd_hash].data_downloading_deferred

        lbry_file = yield self._get_lbry_file(FileID.SD_HASH, sd_hash, return_json=False)

        if lbry_file:
            if not os.path.isfile(os.path.join(lbry_file.download_directory, lbry_file.file_name)):
                log.info("Already have lbry file but missing file in %s, rebuilding it",
                         lbry_file.download_directory)
                yield lbry_file.start()
            else:
                log.info('Already have a file for %s', name)
            result = yield self._get_lbry_file_dict(lbry_file, full_status=True)
        else:
            result = yield self._download_name(name, claim_dict, sd_hash, txid, nout,
                                               timeout=timeout, file_name=file_name)
        response = yield self._render_response(result)
        defer.returnValue(response)

    @AuthJSONRPCServer.requires("fileManager")
    @defer.inlineCallbacks
    def jsonrpc_file_set_status(self, status, **kwargs):
        """
        Start or stop downloading a file

        Usage:
            file_set_status (<status> | --status=<status>) [--sd_hash=<sd_hash>]
                      [--file_name=<file_name>] [--stream_hash=<stream_hash>] [--rowid=<rowid>]

        Options:
            --status=<status>            : (str) one of "start" or "stop"
            --sd_hash=<sd_hash>          : (str) set status of file with matching sd hash
            --file_name=<file_name>      : (str) set status of file with matching file name in the
                                           downloads folder
            --stream_hash=<stream_hash>  : (str) set status of file with matching stream hash
            --rowid=<rowid>              : (int) set status of file with matching row id

        Returns:
            (str) Confirmation message
        """

        if status not in ['start', 'stop']:
            raise Exception('Status must be "start" or "stop".')

        search_type, value = get_lbry_file_search_value(kwargs)
        lbry_file = yield self._get_lbry_file(search_type, value, return_json=False)
        if not lbry_file:
            raise Exception('Unable to find a file for {}:{}'.format(search_type, value))

        if status == 'start' and lbry_file.stopped or status == 'stop' and not lbry_file.stopped:
            yield self.file_manager.toggle_lbry_file_running(lbry_file)
            msg = "Started downloading file" if status == 'start' else "Stopped downloading file"
        else:
            msg = (
                "File was already being downloaded" if status == 'start'
                else "File was already stopped"
            )
        response = yield self._render_response(msg)
        defer.returnValue(response)

    @AuthJSONRPCServer.requires("fileManager")
    @defer.inlineCallbacks
    def jsonrpc_file_delete(self, delete_from_download_dir=False, delete_all=False, **kwargs):
        """
        Delete a LBRY file

        Usage:
            file_delete [--delete_from_download_dir] [--delete_all] [--sd_hash=<sd_hash>] [--file_name=<file_name>]
                        [--stream_hash=<stream_hash>] [--rowid=<rowid>] [--claim_id=<claim_id>] [--txid=<txid>]
                        [--nout=<nout>] [--claim_name=<claim_name>] [--channel_claim_id=<channel_claim_id>]
                        [--channel_name=<channel_name>]

        Options:
            --delete_from_download_dir             : (bool) delete file from download directory,
                                                    instead of just deleting blobs
            --delete_all                           : (bool) if there are multiple matching files,
                                                     allow the deletion of multiple files.
                                                     Otherwise do not delete anything.
            --sd_hash=<sd_hash>                    : (str) delete by file sd hash
            --file_name<file_name>                 : (str) delete by file name in downloads folder
            --stream_hash=<stream_hash>            : (str) delete by file stream hash
            --rowid=<rowid>                        : (int) delete by file row id
            --claim_id=<claim_id>                  : (str) delete by file claim id
            --txid=<txid>                          : (str) delete by file claim txid
            --nout=<nout>                          : (int) delete by file claim nout
            --claim_name=<claim_name>              : (str) delete by file claim name
            --channel_claim_id=<channel_claim_id>  : (str) delete by file channel claim id
            --channel_name=<channel_name>                 : (str) delete by file channel claim name

        Returns:
            (bool) true if deletion was successful
        """

        lbry_files = yield self._get_lbry_files(return_json=False, **kwargs)

        if len(lbry_files) > 1:
            if not delete_all:
                log.warning("There are %i files to delete, use narrower filters to select one",
                            len(lbry_files))
                response = yield self._render_response(False)
                defer.returnValue(response)
            else:
                log.warning("Deleting %i files",
                            len(lbry_files))

        if not lbry_files:
            log.warning("There is no file to delete")
            result = False
        else:
            for lbry_file in lbry_files:
                file_name, stream_hash = lbry_file.file_name, lbry_file.stream_hash
                if lbry_file.sd_hash in self.streams:
                    del self.streams[lbry_file.sd_hash]
                yield self.file_manager.delete_lbry_file(lbry_file,
                                                         delete_file=delete_from_download_dir)
                log.info("Deleted file: %s", file_name)
            result = True

        response = yield self._render_response(result)
        defer.returnValue(response)

    @AuthJSONRPCServer.requires("wallet", "session", wallet=lambda wallet: wallet.check_locked)
    @defer.inlineCallbacks
    def jsonrpc_stream_cost_estimate(self, uri, size=None):
        """
        Get estimated cost for a lbry stream

        Usage:
            stream_cost_estimate (<uri> | --uri=<uri>) [<size> | --size=<size>]

        Options:
            --uri=<uri>      : (str) uri to use
            --size=<size>  : (float) stream size in bytes. if provided an sd blob won't be
                                     downloaded.

        Returns:
            (float) Estimated cost in lbry credits, returns None if uri is not
                resolvable
        """
        cost = yield self.get_est_cost(uri, size)
        defer.returnValue(cost)

    @AuthJSONRPCServer.requires("wallet", wallet=lambda wallet: wallet.check_locked)
    @defer.inlineCallbacks
    def jsonrpc_channel_new(self, channel_name, amount):
        """
        Generate a publisher key and create a new '@' prefixed certificate claim

        Usage:
            channel_new (<channel_name> | --channel_name=<channel_name>)
                        (<amount> | --amount=<amount>)

        Options:
            --channel_name=<channel_name>    : (str) name of the channel prefixed with '@'
            --amount=<amount>                : (float) bid amount on the channel

        Returns:
            (dict) Dictionary containing result of the claim
            {
                'tx' : (str) hex encoded transaction
                'txid' : (str) txid of resulting claim
                'nout' : (int) nout of the resulting claim
                'fee' : (float) fee paid for the claim transaction
                'claim_id' : (str) claim ID of the resulting claim
            }
        """

        try:
            parsed = parse_lbry_uri(channel_name)
            if not parsed.is_channel:
                raise Exception("Cannot make a new channel for a non channel name")
            if parsed.path:
                raise Exception("Invalid channel uri")
        except (TypeError, URIParseError):
            raise Exception("Invalid channel name")
        if amount <= 0:
            raise Exception("Invalid amount")

        yield self.wallet.update_balance()
        if amount >= self.wallet.get_balance():
            balance = yield self.wallet.get_max_usable_balance_for_claim(channel_name)
            max_bid_amount = balance - MAX_UPDATE_FEE_ESTIMATE
            if balance <= MAX_UPDATE_FEE_ESTIMATE:
                raise InsufficientFundsError(
                    "Insufficient funds, please deposit additional LBC. Minimum additional LBC needed {}"
                        .format(MAX_UPDATE_FEE_ESTIMATE - balance))
            elif amount > max_bid_amount:
                raise InsufficientFundsError(
                    "Please lower the bid value, the maximum amount you can specify for this channel is {}"
                        .format(max_bid_amount))

        result = yield self.wallet.claim_new_channel(channel_name, amount)
        self.analytics_manager.send_new_channel()
        log.info("Claimed a new channel! Result: %s", result)
        response = yield self._render_response(result)
        defer.returnValue(response)

    @AuthJSONRPCServer.requires("wallet")
    @defer.inlineCallbacks
    def jsonrpc_channel_list(self):
        """
        Get certificate claim infos for channels that can be published to

        Usage:
            channel_list

        Options:
            None

        Returns:
            (list) ClaimDict, includes 'is_mine' field to indicate if the certificate claim
            is in the wallet.
        """

        result = yield self.wallet.channel_list()
        response = yield self._render_response(result)
        defer.returnValue(response)

    @AuthJSONRPCServer.requires("wallet")
    @AuthJSONRPCServer.deprecated("channel_list")
    def jsonrpc_channel_list_mine(self):
        """
        Get certificate claim infos for channels that can be published to (deprecated)

        Usage:
            channel_list_mine

        Options:
            None

        Returns:
            (list) ClaimDict
        """

        return self.jsonrpc_channel_list()

    @AuthJSONRPCServer.requires("wallet")
    @defer.inlineCallbacks
    def jsonrpc_channel_export(self, claim_id):
        """
        Export serialized channel signing information for a given certificate claim id

        Usage:
            channel_export (<claim_id> | --claim_id=<claim_id>)

        Options:
            --claim_id=<claim_id> : (str) Claim ID to export information about

        Returns:
            (str) Serialized certificate information
        """

        result = yield self.wallet.export_certificate_info(claim_id)
        defer.returnValue(result)

    @AuthJSONRPCServer.requires("wallet")
    @defer.inlineCallbacks
    def jsonrpc_channel_import(self, serialized_certificate_info):
        """
        Import serialized channel signing information (to allow signing new claims to the channel)

        Usage:
            channel_import (<serialized_certificate_info> | --serialized_certificate_info=<serialized_certificate_info>)

        Options:
            --serialized_certificate_info=<serialized_certificate_info> : (str) certificate info

        Returns:
            (dict) Result dictionary
        """

        result = yield self.wallet.import_certificate_info(serialized_certificate_info)
        defer.returnValue(result)

    @AuthJSONRPCServer.requires("wallet", "fileManager", "session", wallet=lambda wallet: wallet.check_locked)
    @defer.inlineCallbacks
    def jsonrpc_publish(self, name, bid, metadata=None, file_path=None, fee=None, title=None,
                        description=None, author=None, language=None, license=None,
                        license_url=None, thumbnail=None, preview=None, nsfw=None, sources=None,
                        channel_name=None, channel_id=None,
                        claim_address=None, change_address=None):
        """
        Make a new name claim and publish associated data to lbrynet,
        update over existing claim if user already has a claim for name.

        Fields required in the final Metadata are:
            'title'
            'description'
            'author'
            'language'
            'license'
            'nsfw'

        Metadata can be set by either using the metadata argument or by setting individual arguments
        fee, title, description, author, language, license, license_url, thumbnail, preview, nsfw,
        or sources. Individual arguments will overwrite the fields specified in metadata argument.

        Usage:
            publish (<name> | --name=<name>) (<bid> | --bid=<bid>) [--metadata=<metadata>]
                    [--file_path=<file_path>] [--fee=<fee>] [--title=<title>]
                    [--description=<description>] [--author=<author>] [--language=<language>]
                    [--license=<license>] [--license_url=<license_url>] [--thumbnail=<thumbnail>]
                    [--preview=<preview>] [--nsfw=<nsfw>] [--sources=<sources>]
                    [--channel_name=<channel_name>] [--channel_id=<channel_id>]
                    [--claim_address=<claim_address>] [--change_address=<change_address>]

        Options:
            --name=<name>                  : (str) name of the content
            --bid=<bid>                    : (decimal) amount to back the claim
            --metadata=<metadata>          : (dict) ClaimDict to associate with the claim.
            --file_path=<file_path>        : (str) path to file to be associated with name. If provided,
                                             a lbry stream of this file will be used in 'sources'.
                                             If no path is given but a sources dict is provided,
                                             it will be used. If neither are provided, an
                                             error is raised.
            --fee=<fee>                    : (dict) Dictionary representing key fee to download content:
                                              {
                                                'currency': currency_symbol,
                                                'amount': decimal,
                                                'address': str, optional
                                              }
                                              supported currencies: LBC, USD, BTC
                                              If an address is not provided a new one will be
                                              automatically generated. Default fee is zero.
            --title=<title>                : (str) title of the publication
            --description=<description>    : (str) description of the publication
            --author=<author>              : (str) author of the publication
            --language=<language>          : (str) language of the publication
            --license=<license>            : (str) publication license
            --license_url=<license_url>    : (str) publication license url
            --thumbnail=<thumbnail>        : (str) thumbnail url
            --preview=<preview>            : (str) preview url
            --nsfw=<nsfw>                  : (bool) whether the content is nsfw
            --sources=<sources>            : (str) {'lbry_sd_hash': sd_hash} specifies sd hash of file
            --channel_name=<channel_name>  : (str) name of the publisher channel name in the wallet
            --channel_id=<channel_id>      : (str) claim id of the publisher channel, does not check
                                             for channel claim being in the wallet. This allows
                                             publishing to a channel where only the certificate
                                             private key is in the wallet.
           --claim_address=<claim_address> : (str) address where the claim is sent to, if not specified
                                             new address wil automatically be created

        Returns:
            (dict) Dictionary containing result of the claim
            {
                'tx' : (str) hex encoded transaction
                'txid' : (str) txid of resulting claim
                'nout' : (int) nout of the resulting claim
                'fee' : (decimal) fee paid for the claim transaction
                'claim_id' : (str) claim ID of the resulting claim
            }
        """

        try:
            parse_lbry_uri(name)
        except (TypeError, URIParseError):
            raise Exception("Invalid name given to publish")

        try:
            bid = Decimal(str(bid))
        except InvalidOperation:
            raise TypeError("Bid does not represent a valid decimal.")

        if bid <= 0.0:
            raise ValueError("Bid value must be greater than 0.0")

        yield self.wallet.update_balance()
        if bid >= self.wallet.get_balance():
            balance = yield self.wallet.get_max_usable_balance_for_claim(name)
            max_bid_amount = balance - MAX_UPDATE_FEE_ESTIMATE
            if balance <= MAX_UPDATE_FEE_ESTIMATE:
                raise InsufficientFundsError(
                    "Insufficient funds, please deposit additional LBC. Minimum additional LBC needed {}"
                        .format(MAX_UPDATE_FEE_ESTIMATE - balance))
            elif bid > max_bid_amount:
                raise InsufficientFundsError(
                    "Please lower the bid value, the maximum amount you can specify for this claim is {}."
                        .format(max_bid_amount))

        metadata = metadata or {}
        if fee is not None:
            metadata['fee'] = fee
        if title is not None:
            metadata['title'] = title
        if description is not None:
            metadata['description'] = description
        if author is not None:
            metadata['author'] = author
        if language is not None:
            metadata['language'] = language
        if license is not None:
            metadata['license'] = license
        if license_url is not None:
            metadata['licenseUrl'] = license_url
        if thumbnail is not None:
            metadata['thumbnail'] = thumbnail
        if preview is not None:
            metadata['preview'] = preview
        if nsfw is not None:
            metadata['nsfw'] = bool(nsfw)

        metadata['version'] = '_0_1_0'

        # check for original deprecated format {'currency':{'address','amount'}}
        # add address, version to fee if unspecified
        if 'fee' in metadata:
            if len(metadata['fee'].keys()) == 1 and isinstance(metadata['fee'].values()[0], dict):
                raise Exception('Old format for fee no longer supported. '
                                'Fee must be specified as {"currency":,"address":,"amount":}')

            if 'amount' in metadata['fee'] and 'currency' in metadata['fee']:
                if not metadata['fee']['amount']:
                    log.warning("Stripping empty fee from published metadata")
                    del metadata['fee']
                elif 'address' not in metadata['fee']:
                    address = yield self.wallet.get_least_used_address()
                    metadata['fee']['address'] = address
            if 'fee' in metadata and 'version' not in metadata['fee']:
                metadata['fee']['version'] = '_0_0_1'

        claim_dict = {
            'version': '_0_0_1',
            'claimType': 'streamType',
            'stream': {
                'metadata': metadata,
                'version': '_0_0_1'
            }
        }

        # this will be used to verify the format with lbryschema
        claim_copy = deepcopy(claim_dict)
        if sources is not None:
            claim_dict['stream']['source'] = sources
            claim_copy['stream']['source'] = sources
        elif file_path is not None:
            if not os.path.isfile(file_path):
                raise Exception("invalid file path to publish")
            # since the file hasn't yet been made into a stream, we don't have
            # a valid Source for the claim when validating the format, we'll use a fake one
            claim_copy['stream']['source'] = {
                'version': '_0_0_1',
                'sourceType': 'lbry_sd_hash',
                'source': '0' * 96,
                'contentType': ''
            }
        else:
            # there is no existing source to use, and a file was not provided to make a new one
            raise Exception("no source provided to publish")
        try:
            ClaimDict.load_dict(claim_copy)
            # the metadata to use in the claim can be serialized by lbryschema
        except DecodeError as err:
            # there was a problem with a metadata field, raise an error here rather than
            # waiting to find out when we go to publish the claim (after having made the stream)
            raise Exception("invalid publish metadata: %s" % err.message)

        log.info("Publish: %s", {
            'name': name,
            'file_path': file_path,
            'bid': bid,
            'claim_address': claim_address,
            'change_address': change_address,
            'claim_dict': claim_dict,
            'channel_id': channel_id,
            'channel_name': channel_name
        })

        if channel_id:
            certificate_id = channel_id
        elif channel_name:
            certificate_id = None
            my_certificates = yield self.wallet.channel_list()
            for certificate in my_certificates:
                if channel_name == certificate['name']:
                    certificate_id = certificate['claim_id']
                    break
            if not certificate_id:
                raise Exception("Cannot publish using channel %s" % channel_name)
        else:
            certificate_id = None

        result = yield self._publish_stream(name, bid, claim_dict, file_path, certificate_id,
                                            claim_address, change_address)
        response = yield self._render_response(result)
        defer.returnValue(response)

    @AuthJSONRPCServer.requires("wallet", wallet=lambda wallet: wallet.check_locked)
    @defer.inlineCallbacks
    def jsonrpc_claim_abandon(self, claim_id=None, txid=None, nout=None):
        """
        Abandon a name and reclaim credits from the claim

        Usage:
            claim_abandon [<claim_id> | --claim_id=<claim_id>]
                          [<txid> | --txid=<txid>] [<nout> | --nout=<nout>]

        Options:
            --claim_id=<claim_id> : (str) claim_id of the claim to abandon
            --txid=<txid> : (str) txid of the claim to abandon
            --nout=<nout> : (int) nout of the claim to abandon

        Returns:
            (dict) Dictionary containing result of the claim
            {
                txid : (str) txid of resulting transaction
                fee : (float) fee paid for the transaction
            }
        """
        if claim_id is None and txid is None and nout is None:
            raise Exception('Must specify claim_id, or txid and nout')
        if txid is None and nout is not None:
            raise Exception('Must specify txid')
        if nout is None and txid is not None:
            raise Exception('Must specify nout')

        result = yield self.wallet.abandon_claim(claim_id, txid, nout)
        self.analytics_manager.send_claim_action('abandon')
        defer.returnValue(result)

    @AuthJSONRPCServer.requires("wallet", wallet=lambda wallet: wallet.check_locked)
    @defer.inlineCallbacks
    def jsonrpc_claim_new_support(self, name, claim_id, amount):
        """
        Support a name claim

        Usage:
            claim_new_support (<name> | --name=<name>) (<claim_id> | --claim_id=<claim_id>)
                              (<amount> | --amount=<amount>)

        Options:
            --name=<name> : (str) name of the claim to support
            --claim_id=<claim_id> : (str) claim_id of the claim to support
            --amount=<amount> : (float) amount of support

        Returns:
            (dict) Dictionary containing result of the claim
            {
                txid : (str) txid of resulting support claim
                nout : (int) nout of the resulting support claim
                fee : (float) fee paid for the transaction
            }
        """

        result = yield self.wallet.support_claim(name, claim_id, amount)
        self.analytics_manager.send_claim_action('new_support')
        defer.returnValue(result)

    @AuthJSONRPCServer.requires("wallet", wallet=lambda wallet: wallet.check_locked)
    @defer.inlineCallbacks
    def jsonrpc_claim_renew(self, outpoint=None, height=None):
        """
        Renew claim(s) or support(s)

        Usage:
            claim_renew (<outpoint> | --outpoint=<outpoint>) | (<height> | --height=<height>)

        Options:
            --outpoint=<outpoint> : (str) outpoint of the claim to renew
            --height=<height> : (str) update claims expiring before or at this block height

        Returns:
            (dict) Dictionary where key is the the original claim's outpoint and
            value is the result of the renewal
            {
                outpoint:{

                    'tx' : (str) hex encoded transaction
                    'txid' : (str) txid of resulting claim
                    'nout' : (int) nout of the resulting claim
                    'fee' : (float) fee paid for the claim transaction
                    'claim_id' : (str) claim ID of the resulting claim
                },
            }
        """

        if outpoint is None and height is None:
            raise Exception("must provide an outpoint or a height")
        elif outpoint is not None:
            if len(outpoint.split(":")) == 2:
                txid, nout = outpoint.split(":")
                nout = int(nout)
            else:
                raise Exception("invalid outpoint")
            result = yield self.wallet.claim_renew(txid, nout)
            result = {outpoint: result}
        else:
            height = int(height)
            result = yield self.wallet.claim_renew_all_before_expiration(height)
        defer.returnValue(result)

    @AuthJSONRPCServer.requires("wallet", wallet=lambda wallet: wallet.check_locked)
    @defer.inlineCallbacks
    def jsonrpc_claim_send_to_address(self, claim_id, address, amount=None):
        """
        Send a name claim to an address

        Usage:
            claim_send_to_address (<claim_id> | --claim_id=<claim_id>)
                                  (<address> | --address=<address>)
                                  [<amount> | --amount=<amount>]

        Options:
            --claim_id=<claim_id>   : (str) claim_id to send
            --address=<address>     : (str) address to send the claim to
            --amount<amount>        : (int) Amount of credits to claim name for, defaults to the current amount
                                            on the claim

        Returns:
            (dict) Dictionary containing result of the claim
            {
                'tx' : (str) hex encoded transaction
                'txid' : (str) txid of resulting claim
                'nout' : (int) nout of the resulting claim
                'fee' : (float) fee paid for the claim transaction
                'claim_id' : (str) claim ID of the resulting claim
            }

        """
        result = yield self.wallet.send_claim_to_address(claim_id, address, amount)
        response = yield self._render_response(result)
        defer.returnValue(response)

    # TODO: claim_list_mine should be merged into claim_list, but idk how to authenticate it -Grin
    @AuthJSONRPCServer.requires("wallet")
    def jsonrpc_claim_list_mine(self):
        """
        List my name claims

        Usage:
            claim_list_mine

        Options:
            None

        Returns:
            (list) List of name claims owned by user
            [
                {
                    'address': (str) address that owns the claim
                    'amount': (float) amount assigned to the claim
                    'blocks_to_expiration': (int) number of blocks until it expires
                    'category': (str) "claim", "update" , or "support"
                    'claim_id': (str) claim ID of the claim
                    'confirmations': (int) number of blocks of confirmations for the claim
                    'expiration_height': (int) the block height which the claim will expire
                    'expired': (bool) true if expired, false otherwise
                    'height': (int) height of the block containing the claim
                    'is_spent': (bool) true if claim is abandoned, false otherwise
                    'name': (str) name of the claim
                    'permanent_url': (str) permanent url of the claim,
                    'txid': (str) txid of the claim
                    'nout': (int) nout of the claim
                    'value': (str) value of the claim
                },
           ]
        """

        d = self.wallet.get_name_claims()
        d.addCallback(lambda claims: self._render_response(claims))
        return d

    @AuthJSONRPCServer.requires("wallet")
    @defer.inlineCallbacks
    def jsonrpc_claim_list(self, name):
        """
        List current claims and information about them for a given name

        Usage:
            claim_list (<name> | --name=<name>)

        Options:
            --name=<name> : (str) name of the claim to list info about

        Returns:
            (dict) State of claims assigned for the name
            {
                'claims': (list) list of claims for the name
                [
                    {
                    'amount': (float) amount assigned to the claim
                    'effective_amount': (float) total amount assigned to the claim,
                                        including supports
                    'claim_id': (str) claim ID of the claim
                    'height': (int) height of block containing the claim
                    'txid': (str) txid of the claim
                    'nout': (int) nout of the claim
                    'permanent_url': (str) permanent url of the claim,
                    'supports': (list) a list of supports attached to the claim
                    'value': (str) the value of the claim
                    },
                ]
                'supports_without_claims': (list) supports without any claims attached to them
                'last_takeover_height': (int) the height of last takeover for the name
            }
        """

        claims = yield self.wallet.get_claims_for_name(name)  # type: dict
        sort_claim_results(claims['claims'])
        defer.returnValue(claims)

    @AuthJSONRPCServer.requires("wallet")
    @defer.inlineCallbacks
    def jsonrpc_claim_list_by_channel(self, page=0, page_size=10, uri=None, uris=[]):
        """
        Get paginated claims in a channel specified by a channel uri

        Usage:
            claim_list_by_channel (<uri> | --uri=<uri>) [<uris>...] [--page=<page>]
                                   [--page_size=<page_size>]

        Options:
            --uri=<uri>              : (str) uri of the channel
            --uris=<uris>            : (list) uris of the channel
            --page=<page>            : (int) which page of results to return where page 1 is the first
                                             page, defaults to no pages
            --page_size=<page_size>  : (int) number of results in a page, default of 10

        Returns:
            {
                 resolved channel uri: {
                    If there was an error:
                    'error': (str) error message

                    'claims_in_channel': the total number of results for the channel,

                    If a page of results was requested:
                    'returned_page': page number returned,
                    'claims_in_channel': [
                        {
                            'absolute_channel_position': (int) claim index number in sorted list of
                                                         claims which assert to be part of the
                                                         channel
                            'address': (str) claim address,
                            'amount': (float) claim amount,
                            'effective_amount': (float) claim amount including supports,
                            'claim_id': (str) claim id,
                            'claim_sequence': (int) claim sequence number,
                            'decoded_claim': (bool) whether or not the claim value was decoded,
                            'height': (int) claim height,
                            'depth': (int) claim depth,
                            'has_signature': (bool) included if decoded_claim
                            'name': (str) claim name,
                            'supports: (list) list of supports [{'txid': (str) txid,
                                                                 'nout': (int) nout,
                                                                 'amount': (float) amount}],
                            'txid': (str) claim txid,
                            'nout': (str) claim nout,
                            'signature_is_valid': (bool), included if has_signature,
                            'value': ClaimDict if decoded, otherwise hex string
                        }
                    ],
                }
            }
        """

        uris = tuple(uris)
        if uri is not None:
            uris += (uri,)

        results = {}

        valid_uris = tuple()
        for chan_uri in uris:
            try:
                parsed = parse_lbry_uri(chan_uri)
                if not parsed.is_channel:
                    results[chan_uri] = {"error": "%s is not a channel uri" % parsed.name}
                elif parsed.path:
                    results[chan_uri] = {"error": "%s is a claim in a channel" % parsed.path}
                else:
                    valid_uris += (chan_uri,)
            except URIParseError:
                results[chan_uri] = {"error": "%s is not a valid uri" % chan_uri}

        resolved = yield self.wallet.resolve(*valid_uris, check_cache=False, page=page,
                                             page_size=page_size)
        for u in resolved:
            if 'error' in resolved[u]:
                results[u] = resolved[u]
            else:
                results[u] = {
                    'claims_in_channel': resolved[u]['claims_in_channel']
                }
                if page:
                    results[u]['returned_page'] = page
                    results[u]['claims_in_channel'] = resolved[u].get('claims_in_channel', [])

        response = yield self._render_response(results)
        defer.returnValue(response)

    @AuthJSONRPCServer.requires("wallet")
    def jsonrpc_transaction_list(self):
        """
        List transactions belonging to wallet

        Usage:
            transaction_list

        Options:
            None

        Returns:
            (list) List of transactions

            {
                "claim_info": (list) claim info if in txn [{
                                                        "address": (str) address of claim,
                                                        "balance_delta": (float) bid amount,
                                                        "amount": (float) claim amount,
                                                        "claim_id": (str) claim id,
                                                        "claim_name": (str) claim name,
                                                        "nout": (int) nout
                                                        }],
                "abandon_info": (list) abandon info if in txn [{
                                                        "address": (str) address of abandoned claim,
                                                        "balance_delta": (float) returned amount,
                                                        "amount": (float) claim amount,
                                                        "claim_id": (str) claim id,
                                                        "claim_name": (str) claim name,
                                                        "nout": (int) nout
                                                        }],
                "confirmations": (int) number of confirmations for the txn,
                "date": (str) date and time of txn,
                "fee": (float) txn fee,
                "support_info": (list) support info if in txn [{
                                                        "address": (str) address of support,
                                                        "balance_delta": (float) support amount,
                                                        "amount": (float) support amount,
                                                        "claim_id": (str) claim id,
                                                        "claim_name": (str) claim name,
                                                        "is_tip": (bool),
                                                        "nout": (int) nout
                                                        }],
                "timestamp": (int) timestamp,
                "txid": (str) txn id,
                "update_info": (list) update info if in txn [{
                                                        "address": (str) address of claim,
                                                        "balance_delta": (float) credited/debited
                                                        "amount": (float) absolute amount,
                                                        "claim_id": (str) claim id,
                                                        "claim_name": (str) claim name,
                                                        "nout": (int) nout
                                                        }],
                "value": (float) value of txn
            }

        """

        d = self.wallet.get_history()
        d.addCallback(lambda r: self._render_response(r))
        return d

    @AuthJSONRPCServer.requires("wallet")
    def jsonrpc_transaction_show(self, txid):
        """
        Get a decoded transaction from a txid

        Usage:
            transaction_show (<txid> | --txid=<txid>)

        Options:
            --txid=<txid>  : (str) txid of the transaction

        Returns:
            (dict) JSON formatted transaction
        """

        d = self.wallet.get_transaction(txid)
        d.addCallback(lambda r: self._render_response(r))
        return d

    @AuthJSONRPCServer.requires("wallet")
    def jsonrpc_wallet_is_address_mine(self, address):
        """
        Checks if an address is associated with the current wallet.

        Usage:
            wallet_is_address_mine (<address> | --address=<address>)

        Options:
            --address=<address>  : (str) address to check

        Returns:
            (bool) true, if address is associated with current wallet
        """

        d = self.wallet.address_is_mine(address)
        d.addCallback(lambda is_mine: self._render_response(is_mine))
        return d

    @AuthJSONRPCServer.requires("wallet")
    def jsonrpc_wallet_public_key(self, address):
        """
        Get public key from wallet address

        Usage:
            wallet_public_key (<address> | --address=<address>)

        Options:
            --address=<address>  : (str) address for which to get the public key

        Returns:
            (list) list of public keys associated with address.
                Could contain more than one public key if multisig.
        """

        d = self.wallet.get_pub_keys(address)
        d.addCallback(lambda r: self._render_response(r))
        return d

    @AuthJSONRPCServer.requires("wallet")
    @defer.inlineCallbacks
    def jsonrpc_wallet_list(self):
        """
        List wallet addresses

        Usage:
            wallet_list

        Options:
            None

        Returns:
            List of wallet addresses
        """

        addresses = yield self.wallet.list_addresses()
        response = yield self._render_response(addresses)
        defer.returnValue(response)

    @AuthJSONRPCServer.requires("wallet")
    def jsonrpc_wallet_new_address(self):
        """
        Generate a new wallet address

        Usage:
            wallet_new_address

        Options:
            None

        Returns:
            (str) New wallet address in base58
        """

        def _disp(address):
            log.info("Got new wallet address: " + address)
            return defer.succeed(address)

        d = self.wallet.get_new_address()
        d.addCallback(_disp)
        d.addCallback(lambda address: self._render_response(address))
        return d

    @AuthJSONRPCServer.requires("wallet")
    def jsonrpc_wallet_unused_address(self):
        """
        Return an address containing no balance, will create
        a new address if there is none.

        Usage:
            wallet_unused_address

        Options:
            None

        Returns:
            (str) Unused wallet address in base58
        """

        def _disp(address):
            log.info("Got unused wallet address: " + address)
            return defer.succeed(address)

        d = self.wallet.get_unused_address()
        d.addCallback(_disp)
        d.addCallback(lambda address: self._render_response(address))
        return d

    @AuthJSONRPCServer.requires("wallet", wallet=lambda wallet: wallet.check_locked)
    @AuthJSONRPCServer.deprecated("wallet_send")
    @defer.inlineCallbacks
    def jsonrpc_send_amount_to_address(self, amount, address):
        """
        Queue a payment of credits to an address

        Usage:
            send_amount_to_address (<amount> | --amount=<amount>) (<address> | --address=<address>)

        Options:
            --amount=<amount>     : (float) amount to send
            --address=<address>   : (str) address to send credits to

        Returns:
            (bool) true if payment successfully scheduled
        """

        if amount < 0:
            raise NegativeFundsError()
        elif not amount:
            raise NullFundsError()

        reserved_points = self.wallet.reserve_points(address, amount)
        if reserved_points is None:
            raise InsufficientFundsError()
        yield self.wallet.send_points_to_address(reserved_points, amount)
        self.analytics_manager.send_credits_sent()
        defer.returnValue(True)

    @AuthJSONRPCServer.requires("wallet", wallet=lambda wallet: wallet.check_locked)
    @defer.inlineCallbacks
    def jsonrpc_wallet_send(self, amount, address=None, claim_id=None):
        """
        Send credits. If given an address, send credits to it. If given a claim id, send a tip
        to the owner of a claim specified by uri. A tip is a claim support where the recipient
        of the support is the claim address for the claim being supported.

        Usage:
            wallet_send (<amount> | --amount=<amount>)
                        ((<address> | --address=<address>) | (<claim_id> | --claim_id=<claim_id>))

        Options:
            --amount=<amount>      : (float) amount of credit to send
            --address=<address>    : (str) address to send credits to
            --claim_id=<claim_id>  : (float) claim_id of the claim to send to tip to

        Returns:
            If sending to an address:
            (bool) true if payment successfully scheduled

            If sending a claim tip:
            (dict) Dictionary containing the result of the support
            {
                txid : (str) txid of resulting support claim
                nout : (int) nout of the resulting support claim
                fee : (float) fee paid for the transaction
            }
        """

        if address and claim_id:
            raise Exception("Given both an address and a claim id")
        elif not address and not claim_id:
            raise Exception("Not given an address or a claim id")
        if amount < 0:
            raise NegativeFundsError()
        elif not amount:
            raise NullFundsError()

        if address:
            # raises an error if the address is invalid
            decode_address(address)
            result = yield self.jsonrpc_send_amount_to_address(amount, address)
        else:
            validate_claim_id(claim_id)
            result = yield self.wallet.tip_claim(claim_id, amount)
            self.analytics_manager.send_claim_action('new_support')
        defer.returnValue(result)

    @AuthJSONRPCServer.requires("wallet", wallet=lambda wallet: wallet.check_locked)
    @defer.inlineCallbacks
    def jsonrpc_wallet_prefill_addresses(self, num_addresses, amount, no_broadcast=False):
        """
        Create new addresses, each containing `amount` credits

        Usage:
            wallet_prefill_addresses [--no_broadcast]
                                     (<num_addresses> | --num_addresses=<num_addresses>)
                                     (<amount> | --amount=<amount>)

        Options:
            --no_broadcast                    : (bool) whether to broadcast or not
            --num_addresses=<num_addresses>   : (int) num of addresses to create
            --amount=<amount>                 : (float) initial amount in each address

        Returns:
            (dict) the resulting transaction
        """

        if amount < 0:
            raise NegativeFundsError()
        elif not amount:
            raise NullFundsError()

        broadcast = not no_broadcast
        tx = yield self.wallet.create_addresses_with_balance(
            num_addresses, amount, broadcast=broadcast)
        tx['broadcast'] = broadcast
        defer.returnValue(tx)

    @AuthJSONRPCServer.requires("wallet")
    @defer.inlineCallbacks
    def jsonrpc_utxo_list(self):
        """
        List unspent transaction outputs

        Usage:
            utxo_list

        Options:
            None

        Returns:
            (list) List of unspent transaction outputs (UTXOs)
            [
                {
                    "address": (str) the output address
                    "amount": (float) unspent amount
                    "height": (int) block height
                    "is_claim": (bool) is the tx a claim
                    "is_coinbase": (bool) is the tx a coinbase tx
                    "is_support": (bool) is the tx a support
                    "is_update": (bool) is the tx an update
                    "nout": (int) nout of the output
                    "txid": (str) txid of the output
                },
                ...
            ]
        """

        unspent = yield self.wallet.list_unspent()
        for i, utxo in enumerate(unspent):
            utxo['txid'] = utxo.pop('prevout_hash')
            utxo['nout'] = utxo.pop('prevout_n')
            utxo['amount'] = utxo.pop('value')
            utxo['is_coinbase'] = utxo.pop('coinbase')
            unspent[i] = utxo

        defer.returnValue(unspent)

    @AuthJSONRPCServer.requires("wallet")
    def jsonrpc_block_show(self, blockhash=None, height=None):
        """
        Get contents of a block

        Usage:
            block_show (<blockhash> | --blockhash=<blockhash>) | (<height> | --height=<height>)

        Options:
            --blockhash=<blockhash>  : (str) hash of the block to look up
            --height=<height>        : (int) height of the block to look up

        Returns:
            (dict) Requested block
        """

        if blockhash is not None:
            d = self.wallet.get_block(blockhash)
        elif height is not None:
            d = self.wallet.get_block_info(height)
            d.addCallback(lambda b: self.wallet.get_block(b))
        else:
            # TODO: return a useful error message
            return server.failure

        d.addCallback(lambda r: self._render_response(r))
        return d

    @AuthJSONRPCServer.requires("wallet", "session", wallet=lambda wallet: wallet.check_locked)
    @defer.inlineCallbacks
    def jsonrpc_blob_get(self, blob_hash, timeout=None, encoding=None, payment_rate_manager=None):
        """
        Download and return a blob

        Usage:
            blob_get (<blob_hash> | --blob_hash=<blob_hash>) [--timeout=<timeout>]
                     [--encoding=<encoding>] [--payment_rate_manager=<payment_rate_manager>]

        Options:
        --blob_hash=<blob_hash>                        : (str) blob hash of the blob to get
        --timeout=<timeout>                            : (int) timeout in number of seconds
        --encoding=<encoding>                          : (str) by default no attempt at decoding
                                                         is made, can be set to one of the
                                                         following decoders:
                                                            'json'
        --payment_rate_manager=<payment_rate_manager>  : (str) if not given the default payment rate
                                                         manager will be used.
                                                         supported alternative rate managers:
                                                            'only-free'

        Returns:
            (str) Success/Fail message or (dict) decoded data
        """

        decoders = {
            'json': json.loads
        }

        timeout = timeout or 30
        payment_rate_manager = get_blob_payment_rate_manager(self.session, payment_rate_manager)
        blob = yield self._download_blob(blob_hash, rate_manager=payment_rate_manager,
                                         timeout=timeout)
        if encoding and encoding in decoders:
            blob_file = blob.open_for_reading()
            result = decoders[encoding](blob_file.read())
            blob_file.close()
        else:
            result = "Downloaded blob %s" % blob_hash

        response = yield self._render_response(result)
        defer.returnValue(response)

    @AuthJSONRPCServer.requires("session")
    @defer.inlineCallbacks
    def jsonrpc_blob_delete(self, blob_hash):
        """
        Delete a blob

        Usage:
            blob_delete (<blob_hash> | --blob_hash=<blob_hash)

        Options:
            --blob_hash=<blob_hash>  : (str) blob hash of the blob to delete

        Returns:
            (str) Success/fail message
        """

        if blob_hash not in self.session.blob_manager.blobs:
            response = yield self._render_response("Don't have that blob")
            defer.returnValue(response)
        try:
            stream_hash = yield self.storage.get_stream_hash_for_sd_hash(blob_hash)
            yield self.storage.delete_stream(stream_hash)
        except Exception as err:
            pass
        yield self.session.blob_manager.delete_blobs([blob_hash])
        response = yield self._render_response("Deleted %s" % blob_hash)
        defer.returnValue(response)

    @AuthJSONRPCServer.requires("dht")
    @defer.inlineCallbacks
    def jsonrpc_peer_list(self, blob_hash, timeout=None):
        """
        Get peers for blob hash

        Usage:
            peer_list (<blob_hash> | --blob_hash=<blob_hash>) [<timeout> | --timeout=<timeout>]

        Options:
            --blob_hash=<blob_hash>  : (str) find available peers for this blob hash
            --timeout=<timeout>      : (int) peer search timeout in seconds

        Returns:
            (list) List of contact dictionaries {'host': <peer ip>, 'port': <peer port>, 'node_id': <peer node id>}
        """

        if not utils.is_valid_blobhash(blob_hash):
            raise Exception("invalid blob hash")

        finished_deferred = self.dht_node.iterativeFindValue(binascii.unhexlify(blob_hash))

        def trap_timeout(err):
            err.trap(defer.TimeoutError)
            return []

        finished_deferred.addTimeout(timeout or conf.settings['peer_search_timeout'], self.session.dht_node.clock)
        finished_deferred.addErrback(trap_timeout)
        peers = yield finished_deferred
        results = [
            {
                "node_id": node_id.encode('hex'),
                "host": host,
                "port": port
            }
            for node_id, host, port in peers
        ]
        defer.returnValue(results)

    @AuthJSONRPCServer.requires("database")
    @defer.inlineCallbacks
    def jsonrpc_blob_announce(self, blob_hash=None, stream_hash=None, sd_hash=None):
        """
        Announce blobs to the DHT

        Usage:
            blob_announce [<blob_hash> | --blob_hash=<blob_hash>]
                          [<stream_hash> | --stream_hash=<stream_hash>] | [<sd_hash> | --sd_hash=<sd_hash>]

        Options:
            --blob_hash=<blob_hash>        : (str) announce a blob, specified by blob_hash
            --stream_hash=<stream_hash>    : (str) announce all blobs associated with
                                             stream_hash
            --sd_hash=<sd_hash>            : (str) announce all blobs associated with
                                             sd_hash and the sd_hash itself

        Returns:
            (bool) true if successful
        """

        blob_hashes = []
        if blob_hash:
            blob_hashes.append(blob_hash)
        elif stream_hash or sd_hash:
            if sd_hash and stream_hash:
                raise Exception("either the sd hash or the stream hash should be provided, not both")
            if sd_hash:
                stream_hash = yield self.storage.get_stream_hash_for_sd_hash(sd_hash)
            blobs = yield self.storage.get_blobs_for_stream(stream_hash, only_completed=True)
            blob_hashes.extend(blob.blob_hash for blob in blobs if blob.blob_hash is not None)
        else:
            raise Exception('single argument must be specified')
        yield self.storage.should_single_announce_blobs(blob_hashes, immediate=True)
        response = yield self._render_response(True)
        defer.returnValue(response)

    @AuthJSONRPCServer.requires("fileManager")
    @defer.inlineCallbacks
    def jsonrpc_file_reflect(self, **kwargs):
        """
        Reflect all the blobs in a file matching the filter criteria

        Usage:
            file_reflect [--sd_hash=<sd_hash>] [--file_name=<file_name>]
                         [--stream_hash=<stream_hash>] [--rowid=<rowid>]
                         [--reflector=<reflector>]

        Options:
            --sd_hash=<sd_hash>          : (str) get file with matching sd hash
            --file_name=<file_name>      : (str) get file with matching file name in the
                                           downloads folder
            --stream_hash=<stream_hash>  : (str) get file with matching stream hash
            --rowid=<rowid>              : (int) get file with matching row id
            --reflector=<reflector>      : (str) reflector server, ip address or url
                                           by default choose a server from the config

        Returns:
            (list) list of blobs reflected
        """

        reflector_server = kwargs.get('reflector', None)
        lbry_files = yield self._get_lbry_files(**kwargs)

        if len(lbry_files) > 1:
            raise Exception('Too many (%i) files found, need one' % len(lbry_files))
        elif not lbry_files:
            raise Exception('No file found')
        lbry_file = lbry_files[0]

        results = yield reupload.reflect_file(lbry_file, reflector_server=reflector_server)
        defer.returnValue(results)

    @AuthJSONRPCServer.requires("database", "session", "wallet")
    @defer.inlineCallbacks
    def jsonrpc_blob_list(self, uri=None, stream_hash=None, sd_hash=None, needed=None,
                          finished=None, page_size=None, page=None):
        """
        Returns blob hashes. If not given filters, returns all blobs known by the blob manager

        Usage:
            blob_list [--needed] [--finished] [<uri> | --uri=<uri>]
                      [<stream_hash> | --stream_hash=<stream_hash>]
                      [<sd_hash> | --sd_hash=<sd_hash>]
                      [<page_size> | --page_size=<page_size>]
                      [<page> | --page=<page>]

        Options:
            --needed                     : (bool) only return needed blobs
            --finished                   : (bool) only return finished blobs
            --uri=<uri>                  : (str) filter blobs by stream in a uri
            --stream_hash=<stream_hash>  : (str) filter blobs by stream hash
            --sd_hash=<sd_hash>          : (str) filter blobs by sd hash
            --page_size=<page_size>      : (int) results page size
            --page=<page>                : (int) page of results to return

        Returns:
            (list) List of blob hashes
        """
        if uri or stream_hash or sd_hash:
            if uri:
                metadata = yield self._resolve_name(uri)
                sd_hash = utils.get_sd_hash(metadata)
                stream_hash = yield self.storage.get_stream_hash_for_sd_hash(sd_hash)
            elif stream_hash:
                sd_hash = yield self.storage.get_sd_blob_hash_for_stream(stream_hash)
            elif sd_hash:
                stream_hash = yield self.storage.get_stream_hash_for_sd_hash(sd_hash)
                sd_hash = yield self.storage.get_sd_blob_hash_for_stream(stream_hash)
            if stream_hash:
<<<<<<< HEAD
                crypt_blobs = yield self.storage.get_blobs_for_stream(stream_hash)
                blobs = [self.session.blob_manager.blobs[crypt_blob.blob_hash] for crypt_blob in crypt_blobs
                         if crypt_blob.blob_hash is not None]
=======
                crypt_blobs = yield self.session.storage.get_blobs_for_stream(stream_hash)
                blobs = yield defer.gatherResults([
                    self.session.blob_manager.get_blob(crypt_blob.blob_hash, crypt_blob.length)
                    for crypt_blob in crypt_blobs if crypt_blob.blob_hash is not None
                ])
>>>>>>> 148cc960
            else:
                blobs = []
            # get_blobs_for_stream does not include the sd blob, so we'll add it manually
            if sd_hash in self.session.blob_manager.blobs:
                blobs = [self.session.blob_manager.blobs[sd_hash]] + blobs
        else:
            blobs = self.session.blob_manager.blobs.itervalues()

        if needed:
            blobs = [blob for blob in blobs if not blob.get_is_verified()]
        if finished:
            blobs = [blob for blob in blobs if blob.get_is_verified()]

        blob_hashes = [blob.blob_hash for blob in blobs if blob.blob_hash]
        page_size = page_size or len(blob_hashes)
        page = page or 0
        start_index = page * page_size
        stop_index = start_index + page_size
        blob_hashes_for_return = blob_hashes[start_index:stop_index]
        response = yield self._render_response(blob_hashes_for_return)
        defer.returnValue(response)

    @AuthJSONRPCServer.requires("session")
    def jsonrpc_blob_reflect(self, blob_hashes, reflector_server=None):
        """
        Reflects specified blobs

        Usage:
            blob_reflect (<blob_hashes>...) [--reflector_server=<reflector_server>]

        Options:
            --reflector_server=<reflector_server>          : (str) reflector address

        Returns:
            (list) reflected blob hashes
        """

        d = reupload.reflect_blob_hashes(blob_hashes, self.session.blob_manager, reflector_server)
        d.addCallback(lambda r: self._render_response(r))
        return d

    @AuthJSONRPCServer.requires("session")
    def jsonrpc_blob_reflect_all(self):
        """
        Reflects all saved blobs

        Usage:
            blob_reflect_all

        Options:
            None

        Returns:
            (bool) true if successful
        """

        d = self.session.blob_manager.get_all_verified_blobs()
        d.addCallback(reupload.reflect_blob_hashes, self.session.blob_manager)
        d.addCallback(lambda r: self._render_response(r))
        return d

    @AuthJSONRPCServer.requires("dht")
    @defer.inlineCallbacks
    def jsonrpc_peer_ping(self, node_id):
        """
        Find and ping a peer by node id

        Usage:
            peer_ping (<node_id> | --node_id=<node_id>)

        Options:
            None

        Returns:
            (str) pong, or {'error': <error message>} if an error is encountered
        """

        contact = None
        try:
            contact = yield self.dht_node.findContact(node_id.decode('hex'))
        except TimeoutError:
            result = {'error': 'timeout finding peer'}
            defer.returnValue(result)
        if not contact:
            defer.returnValue({'error': 'peer not found'})
        try:
            result = yield contact.ping()
        except TimeoutError:
            result = {'error': 'ping timeout'}
        defer.returnValue(result)

    @AuthJSONRPCServer.requires("dht")
    def jsonrpc_routing_table_get(self):
        """
        Get DHT routing information

        Usage:
            routing_table_get

        Options:
            None

        Returns:
            (dict) dictionary containing routing and contact information
            {
                "buckets": {
                    <bucket index>: [
                        {
                            "address": (str) peer address,
                            "port": (int) peer udp port
                            "node_id": (str) peer node id,
                            "blobs": (list) blob hashes announced by peer
                        }
                    ]
                },
                "contacts": (list) contact node ids,
                "blob_hashes": (list) all of the blob hashes stored by peers in the list of buckets,
                "node_id": (str) the local dht node id
            }
        """

        result = {}
        data_store = self.dht_node._dataStore._dict
        datastore_len = len(data_store)
        hosts = {}

        if datastore_len:
            for k, v in data_store.iteritems():
                for contact, value, lastPublished, originallyPublished, originalPublisherID in v:
                    if contact in hosts:
                        blobs = hosts[contact]
                    else:
                        blobs = []
                    blobs.append(k.encode('hex'))
                    hosts[contact] = blobs

        contact_set = []
        blob_hashes = []
        result['buckets'] = {}

        for i in range(len(self.dht_node._routingTable._buckets)):
            for contact in self.dht_node._routingTable._buckets[i]._contacts:
                contacts = result['buckets'].get(i, [])
                if contact in hosts:
                    blobs = hosts[contact]
                    del hosts[contact]
                else:
                    blobs = []
                host = {
                    "address": contact.address,
                    "port": contact.port,
                    "node_id": contact.id.encode("hex"),
                    "blobs": blobs,
                }
                for blob_hash in blobs:
                    if blob_hash not in blob_hashes:
                        blob_hashes.append(blob_hash)
                contacts.append(host)
                result['buckets'][i] = contacts
                if contact.id.encode('hex') not in contact_set:
                    contact_set.append(contact.id.encode("hex"))

        result['contacts'] = contact_set
        result['blob_hashes'] = blob_hashes
        result['node_id'] = self.dht_node.node_id.encode('hex')
        return self._render_response(result)

    # the single peer downloader needs wallet access
    @AuthJSONRPCServer.requires("dht", "wallet", wallet=lambda wallet: wallet.check_locked)
    def jsonrpc_blob_availability(self, blob_hash, search_timeout=None, blob_timeout=None):
        """
        Get blob availability

        Usage:
            blob_availability (<blob_hash>) [<search_timeout> | --search_timeout=<search_timeout>]
                              [<blob_timeout> | --blob_timeout=<blob_timeout>]

        Options:
            --blob_hash=<blob_hash>           : (str) check availability for this blob hash
            --search_timeout=<search_timeout> : (int) how long to search for peers for the blob
                                                in the dht
            --blob_timeout=<blob_timeout>     : (int) how long to try downloading from a peer

        Returns:
            (dict) {
                "is_available": <bool, true if blob is available from a peer from peer list>
                "reachable_peers": ["<ip>:<port>"],
                "unreachable_peers": ["<ip>:<port>"]
            }
        """

        return self._blob_availability(blob_hash, search_timeout, blob_timeout)

    @AuthJSONRPCServer.requires("session", "wallet", "dht", wallet=lambda wallet: wallet.check_locked)
    @AuthJSONRPCServer.deprecated("stream_availability")
    def jsonrpc_get_availability(self, uri, sd_timeout=None, peer_timeout=None):
        """
        Get stream availability for lbry uri

        Usage:
            get_availability (<uri> | --uri=<uri>) [<sd_timeout> | --sd_timeout=<sd_timeout>]
                             [<peer_timeout> | --peer_timeout=<peer_timeout>]

        Options:
            --uri=<uri>                    : (str) check availability for this uri
            --sd_timeout=<sd_timeout>      : (int) sd blob download timeout
            --peer_timeout=<peer_timeout>  : (int) how long to look for peers

        Returns:
            (float) Peers per blob / total blobs
        """

        return self.jsonrpc_stream_availability(uri, peer_timeout, sd_timeout)

    @AuthJSONRPCServer.requires("session", "wallet", "dht", wallet=lambda wallet: wallet.check_locked)
    @defer.inlineCallbacks
    def jsonrpc_stream_availability(self, uri, search_timeout=None, blob_timeout=None):
        """
        Get stream availability for lbry uri

        Usage:
            stream_availability (<uri> | --uri=<uri>)
                                [<search_timeout> | --search_timeout=<search_timeout>]
                                [<blob_timeout> | --blob_timeout=<blob_timeout>]

        Options:
            --uri=<uri>                       : (str) check availability for this uri
            --search_timeout=<search_timeout> : (int) how long to search for peers for the blob
                                                in the dht
            --blob_timeout=<blob_timeout>   : (int) how long to try downloading from a peer

        Returns:
            (dict) {
                'is_available': <bool>,
                'did_decode': <bool>,
                'did_resolve': <bool>,
                'is_stream': <bool>,
                'num_blobs_in_stream': <int>,
                'sd_hash': <str>,
                'sd_blob_availability': <dict> see `blob_availability`,
                'head_blob_hash': <str>,
                'head_blob_availability': <dict> see `blob_availability`,
                'use_upnp': <bool>,
                'upnp_redirect_is_set': <bool>,
                'error': <None> | <str> error message
            }
        """

        search_timeout = search_timeout or conf.settings['peer_search_timeout']
        blob_timeout = blob_timeout or conf.settings['sd_download_timeout']

        response = {
            'is_available': False,
            'did_decode': False,
            'did_resolve': False,
            'is_stream': False,
            'num_blobs_in_stream': None,
            'sd_hash': None,
            'sd_blob_availability': {},
            'head_blob_hash': None,
            'head_blob_availability': {},
            'use_upnp': conf.settings['use_upnp'],
            'upnp_redirect_is_set': len(self.session.upnp_redirects) > 0,
            'error': None
        }

        try:
            resolved_result = yield self.wallet.resolve(uri)
            response['did_resolve'] = True
        except UnknownNameError:
            response['error'] = "Failed to resolve name"
            defer.returnValue(response)
        except URIParseError:
            response['error'] = "Invalid URI"
            defer.returnValue(response)

        try:
            claim_obj = smart_decode(resolved_result[uri]['claim']['hex'])
            response['did_decode'] = True
        except DecodeError:
            response['error'] = "Failed to decode claim value"
            defer.returnValue(response)

        response['is_stream'] = claim_obj.is_stream
        if not claim_obj.is_stream:
            response['error'] = "Claim for \"%s\" does not contain a stream" % uri
            defer.returnValue(response)

        sd_hash = claim_obj.source_hash
        response['sd_hash'] = sd_hash
        head_blob_hash = None
        downloader = self._get_single_peer_downloader()
        have_sd_blob = sd_hash in self.session.blob_manager.blobs
        try:
            sd_blob = yield self.jsonrpc_blob_get(sd_hash, timeout=blob_timeout,
                                                  encoding="json")
            if not have_sd_blob:
                yield self.jsonrpc_blob_delete(sd_hash)
            if sd_blob and 'blobs' in sd_blob:
                response['num_blobs_in_stream'] = len(sd_blob['blobs']) - 1
                head_blob_hash = sd_blob['blobs'][0]['blob_hash']
                head_blob_availability = yield self._blob_availability(head_blob_hash,
                                                                       search_timeout,
                                                                       blob_timeout,
                                                                       downloader)
                response['head_blob_availability'] = head_blob_availability
        except Exception as err:
            response['error'] = err
        response['head_blob_hash'] = head_blob_hash
        response['sd_blob_availability'] = yield self._blob_availability(sd_hash,
                                                                         search_timeout,
                                                                         blob_timeout,
                                                                         downloader)
        response['is_available'] = response['sd_blob_availability'].get('is_available') and \
                                   response['head_blob_availability'].get('is_available')
        defer.returnValue(response)

    @defer.inlineCallbacks
    def jsonrpc_cli_test_command(self, pos_arg, pos_args=[], pos_arg2=None, pos_arg3=None,
                                 a_arg=False, b_arg=False):
        """
        This command is only for testing the CLI argument parsing
        Usage:
            cli_test_command [--a_arg] [--b_arg] (<pos_arg> | --pos_arg=<pos_arg>)
                             [<pos_args>...] [--pos_arg2=<pos_arg2>]
                             [--pos_arg3=<pos_arg3>]

        Options:
            --a_arg                            : a arg
            --b_arg                            : b arg
            --pos_arg=<pos_arg>                : pos arg
            --pos_args=<pos_args>              : pos args
            --pos_arg2=<pos_arg2>              : pos arg 2
            --pos_arg3=<pos_arg3>              : pos arg 3
        Returns:
            pos args
        """
        out = (pos_arg, pos_args, pos_arg2, pos_arg3, a_arg, b_arg)
        response = yield self._render_response(out)
        defer.returnValue(response)


def loggly_time_string(dt):
    formatted_dt = dt.strftime("%Y-%m-%dT%H:%M:%S")
    milliseconds = str(round(dt.microsecond * (10.0 ** -5), 3))
    return urllib.quote_plus(formatted_dt + milliseconds + "Z")


def get_loggly_query_string(installation_id):
    base_loggly_search_url = "https://lbry.loggly.com/search#"
    now = utils.now()
    yesterday = now - utils.timedelta(days=1)
    params = {
        'terms': 'json.installation_id:{}*'.format(installation_id[:SHORT_ID_LEN]),
        'from': loggly_time_string(yesterday),
        'to': loggly_time_string(now)
    }
    data = urllib.urlencode(params)
    return base_loggly_search_url + data


def report_bug_to_slack(message, installation_id, platform_name, app_version):
    webhook = utils.deobfuscate(conf.settings['SLACK_WEBHOOK'])
    payload_template = "os: %s\n version: %s\n<%s|loggly>\n%s"
    payload_params = (
        platform_name,
        app_version,
        get_loggly_query_string(installation_id),
        message
    )
    payload = {
        "text": payload_template % payload_params
    }
    requests.post(webhook, json.dumps(payload))


def get_lbry_file_search_value(search_fields):
    for searchtype in FileID:
        value = search_fields.get(searchtype, None)
        if value is not None:
            return searchtype, value
    raise NoValidSearch('{} is missing a valid search type'.format(search_fields))


def iter_lbry_file_search_values(search_fields):
    for searchtype in FileID:
        value = search_fields.get(searchtype, None)
        if value is not None:
            yield searchtype, value


def get_blob_payment_rate_manager(session, payment_rate_manager=None):
    if payment_rate_manager:
        rate_managers = {
            'only-free': OnlyFreePaymentsManager()
        }
        if payment_rate_manager in rate_managers:
            payment_rate_manager = rate_managers[payment_rate_manager]
            log.info("Downloading blob with rate manager: %s", payment_rate_manager)
    return payment_rate_manager or session.payment_rate_manager


def create_key_getter(field):
    search_path = field.split('.')
    def key_getter(value):
        for key in search_path:
            try:
                value = value[key]
            except KeyError as e:
                errmsg = 'Failed to get "{}", key "{}" was not found.'
                raise Exception(errmsg.format(field, e.message))
        return value
    return key_getter<|MERGE_RESOLUTION|>--- conflicted
+++ resolved
@@ -2810,17 +2810,11 @@
                 stream_hash = yield self.storage.get_stream_hash_for_sd_hash(sd_hash)
                 sd_hash = yield self.storage.get_sd_blob_hash_for_stream(stream_hash)
             if stream_hash:
-<<<<<<< HEAD
                 crypt_blobs = yield self.storage.get_blobs_for_stream(stream_hash)
-                blobs = [self.session.blob_manager.blobs[crypt_blob.blob_hash] for crypt_blob in crypt_blobs
-                         if crypt_blob.blob_hash is not None]
-=======
-                crypt_blobs = yield self.session.storage.get_blobs_for_stream(stream_hash)
                 blobs = yield defer.gatherResults([
                     self.session.blob_manager.get_blob(crypt_blob.blob_hash, crypt_blob.length)
                     for crypt_blob in crypt_blobs if crypt_blob.blob_hash is not None
                 ])
->>>>>>> 148cc960
             else:
                 blobs = []
             # get_blobs_for_stream does not include the sd blob, so we'll add it manually
