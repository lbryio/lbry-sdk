import binascii
import logging.handlers
import mimetypes
import os
import platform
import random
import re
<<<<<<< HEAD
import socket
=======
import string
>>>>>>> 727ea12d
import subprocess
import sys
import base58
import requests
import simplejson as json

from urllib2 import urlopen
from appdirs import user_data_dir
from datetime import datetime
from decimal import Decimal
from twisted.web import server
from twisted.internet import defer, threads, error, reactor, task
from twisted.internet.task import LoopingCall
from txjsonrpc import jsonrpclib
from jsonschema import ValidationError

from lbryum.version import LBRYUM_VERSION as lbryum_version

from lbrynet import __version__ as lbrynet_version
from lbrynet import settings as lbrynet_settings
from lbrynet import analytics
from lbrynet import reflector
from lbrynet.metadata.Metadata import Metadata, verify_name_characters
from lbrynet.metadata.Fee import FeeValidator
from lbrynet.core import log_support
from lbrynet.core import utils
from lbrynet.core.utils import generate_id
from lbrynet.core.StreamDescriptor import StreamDescriptorIdentifier, download_sd_blob, BlobStreamDescriptorReader
from lbrynet.core.Session import Session
from lbrynet.core.server.BlobRequestHandler import BlobRequestHandlerFactory
from lbrynet.core.server.ServerProtocol import ServerProtocolFactory
from lbrynet.core.Error import UnknownNameError, InsufficientFundsError, InvalidNameError
from lbrynet.core.PTCWallet import PTCWallet
from lbrynet.core.Wallet import LBRYcrdWallet, LBRYumWallet
from lbrynet.lbrynet_console.Settings import Settings
from lbrynet.lbryfilemanager.EncryptedFileManager import EncryptedFileManager
from lbrynet.lbryfile.StreamDescriptor import EncryptedFileStreamType
from lbrynet.lbryfile.client.EncryptedFileDownloader import EncryptedFileSaverFactory, EncryptedFileOpenerFactory
from lbrynet.lbryfile.client.EncryptedFileOptions import add_lbry_file_to_sd_identifier
from lbrynet.lbryfile.EncryptedFileMetadataManager import DBEncryptedFileMetadataManager
from lbrynet.lbryfile.EncryptedFileMetadataManager import TempEncryptedFileMetadataManager
from lbrynet.lbrynet_daemon.UIManager import UIManager
from lbrynet.lbrynet_daemon.Downloader import GetStream
from lbrynet.lbrynet_daemon.Publisher import Publisher
from lbrynet.lbrynet_daemon.ExchangeRateManager import ExchangeRateManager
from lbrynet.lbrynet_daemon.Lighthouse import LighthouseClient
<<<<<<< HEAD
from lbrynet.lbrynet_daemon.auth.server import AuthJSONRPCServer
=======
from lbrynet.metadata.Metadata import Metadata, verify_name_characters
from lbrynet.core import log_support
from lbrynet.core import utils
from lbrynet.core.utils import generate_id
from lbrynet.lbrynet_console.Settings import Settings
from lbrynet.conf import MIN_BLOB_DATA_PAYMENT_RATE, DEFAULT_MAX_SEARCH_RESULTS, \
                         KNOWN_DHT_NODES, DEFAULT_MAX_KEY_FEE, DEFAULT_WALLET, \
                         DEFAULT_SEARCH_TIMEOUT, DEFAULT_CACHE_TIME, DEFAULT_UI_BRANCH, \
                         LOG_POST_URL, LOG_FILE_NAME, REFLECTOR_SERVERS, SEARCH_SERVERS
from lbrynet.conf import DEFAULT_SD_DOWNLOAD_TIMEOUT
from lbrynet.conf import DEFAULT_TIMEOUT, is_generous_host
from lbrynet import conf
from lbrynet.core.StreamDescriptor import StreamDescriptorIdentifier, download_sd_blob, BlobStreamDescriptorReader
from lbrynet.core.Session import Session
from lbrynet.core.PTCWallet import PTCWallet
from lbrynet.core.Wallet import LBRYcrdWallet, LBRYumWallet
from lbrynet.lbryfilemanager.EncryptedFileManager import EncryptedFileManager
from lbrynet.lbryfile.EncryptedFileMetadataManager import DBEncryptedFileMetadataManager, TempEncryptedFileMetadataManager
from lbrynet import reflector
>>>>>>> 727ea12d


# TODO: this code snippet is everywhere. Make it go away
if sys.platform != "darwin":
    log_dir = os.path.join(os.path.expanduser("~"), ".lbrynet")
else:
    log_dir = user_data_dir("LBRY")

if not os.path.isdir(log_dir):
    os.mkdir(log_dir)

lbrynet_log = os.path.join(log_dir, lbrynet_settings.LOG_FILE_NAME)

log = logging.getLogger(__name__)

if os.path.isfile(lbrynet_log):
    with open(lbrynet_log, 'r') as f:
        PREVIOUS_NET_LOG = len(f.read())
else:
    PREVIOUS_NET_LOG = 0

INITIALIZING_CODE = 'initializing'
LOADING_DB_CODE = 'loading_db'
LOADING_WALLET_CODE = 'loading_wallet'
LOADING_FILE_MANAGER_CODE = 'loading_file_manager'
LOADING_SERVER_CODE = 'loading_server'
STARTED_CODE = 'started'
WAITING_FOR_FIRST_RUN_CREDITS = 'waiting_for_credits'
STARTUP_STAGES = [
                    (INITIALIZING_CODE, 'Initializing...'),
                    (LOADING_DB_CODE, 'Loading databases...'),
                    (LOADING_WALLET_CODE, 'Catching up with the blockchain... %s'),
                    (LOADING_FILE_MANAGER_CODE, 'Setting up file manager'),
                    (LOADING_SERVER_CODE, 'Starting lbrynet'),
                    (STARTED_CODE, 'Started lbrynet'),
                    (WAITING_FOR_FIRST_RUN_CREDITS, 'Waiting for first run credits...')
                  ]

DOWNLOAD_METADATA_CODE = 'downloading_metadata'
DOWNLOAD_TIMEOUT_CODE = 'timeout'
DOWNLOAD_RUNNING_CODE = 'running'
DOWNLOAD_STOPPED_CODE = 'stopped'
STREAM_STAGES = [
                    (INITIALIZING_CODE, 'Initializing...'),
                    (DOWNLOAD_METADATA_CODE, 'Downloading metadata'),
                    (DOWNLOAD_RUNNING_CODE, 'Started %s, got %s/%s blobs, stream status: %s'),
                    (DOWNLOAD_STOPPED_CODE, 'Paused stream'),
                    (DOWNLOAD_TIMEOUT_CODE, 'Stream timed out')
                ]

CONNECT_CODE_VERSION_CHECK = 'version_check'
CONNECT_CODE_NETWORK = 'network_connection'
CONNECT_CODE_WALLET = 'wallet_catchup_lag'
CONNECTION_PROBLEM_CODES = [
        (CONNECT_CODE_VERSION_CHECK, "There was a problem checking for updates on github"),
        (CONNECT_CODE_NETWORK, "Your internet connection appears to have been interrupted"),
        (CONNECT_CODE_WALLET, "Synchronization with the blockchain is lagging... if this continues try restarting LBRY")
        ]

BAD_REQUEST = 400
NOT_FOUND = 404
OK_CODE = 200

# TODO alert if your copy of a lbry file is out of date with the name record

<<<<<<< HEAD
REMOTE_SERVER = "www.google.com"
=======
>>>>>>> 727ea12d


class Parameters(object):
    def __init__(self, **kwargs):
        self.__dict__.update(kwargs)


class Daemon(AuthJSONRPCServer):
    """
    LBRYnet daemon, a jsonrpc interface to lbry functions
    """

    def __init__(self, root, use_authentication=lbrynet_settings.USE_AUTH_HTTP):
        AuthJSONRPCServer.__init__(self, use_authentication)
        reactor.addSystemEventTrigger('before', 'shutdown', self._shutdown)

        self.allowed_during_startup = ['is_running', 'is_first_run',
                                       'get_time_behind_blockchain', 'stop',
                                       'daemon_status', 'get_start_notice',
                                       'version', 'get_search_servers']
        last_version = {'last_version': {'lbrynet': lbrynet_version, 'lbryum': lbryum_version}}
        lbrynet_settings.update(last_version)
        self.db_dir = lbrynet_settings.DATA_DIR
        self.download_directory = lbrynet_settings.download_directory
        self.created_data_dir = False
        if not os.path.exists(self.db_dir):
            os.mkdir(self.db_dir)
            self.created_data_dir = True
        if lbrynet_settings.BLOBFILES_DIR == "blobfiles":
            self.blobfile_dir = os.path.join(self.db_dir, "blobfiles")
        else:
            log.info("Using non-default blobfiles directory: %s", lbrynet_settings.BLOBFILES_DIR)
            self.blobfile_dir = lbrynet_settings.BLOBFILES_DIR

        self.run_on_startup = lbrynet_settings.run_on_startup
        self.data_rate = lbrynet_settings.data_rate
        self.max_key_fee = lbrynet_settings.max_key_fee
        self.max_upload = lbrynet_settings.max_upload
        self.max_download = lbrynet_settings.max_download
        self.upload_log = lbrynet_settings.upload_log
        self.search_timeout = lbrynet_settings.search_timeout
        self.download_timeout = lbrynet_settings.download_timeout
        self.max_search_results = lbrynet_settings.max_search_results
        self.run_reflector_server = lbrynet_settings.run_reflector_server
        self.wallet_type = lbrynet_settings.WALLET
        self.delete_blobs_on_remove = lbrynet_settings.delete_blobs_on_remove
        self.peer_port = lbrynet_settings.peer_port
        self.reflector_port = lbrynet_settings.reflector_port
        self.dht_node_port = lbrynet_settings.dht_node_port
        self.use_upnp = lbrynet_settings.use_upnp
        self.start_lbrycrdd = lbrynet_settings.start_lbrycrdd
        self.cache_time = lbrynet_settings.cache_time
        self.startup_scripts = lbrynet_settings.startup_scripts

        self.startup_status = STARTUP_STAGES[0]
        self.startup_message = None
        self.announced_startup = False
        self.connected_to_internet = True
        self.connection_problem = None
        self.git_lbrynet_version = None
        self.git_lbryum_version = None
        self.ui_version = None
        self.ip = None
        self.first_run = None
        self.log_file = lbrynet_log
        self.current_db_revision = 1
        self.session = None
        self.first_run_after_update = False
        self.uploaded_temp_files = []
        self._session_id = base58.b58encode(generate_id())
        self.lbryid = None

<<<<<<< HEAD
=======
        if os.name == "nt":
            from lbrynet.winhelpers.knownpaths import get_path, FOLDERID, UserHandle
            default_download_directory = get_path(FOLDERID.Downloads, UserHandle.current)
            self.db_dir = os.path.join(get_path(FOLDERID.RoamingAppData, UserHandle.current), "lbrynet")
            try:
                os.makedirs(self.db_dir)
            except OSError:
                if not os.path.isdir(self.db_dir):
                    raise
        elif sys.platform == "darwin":
            default_download_directory = os.path.join(os.path.expanduser("~"), 'Downloads')
            self.db_dir = user_data_dir("LBRY")
        else:
            default_download_directory = os.path.join(os.path.expanduser("~"), 'Downloads')
            self.db_dir = os.path.join(os.path.expanduser("~"), ".lbrynet")
            try:
                if not os.path.isdir(default_download_directory):
                    os.mkdir(default_download_directory)
            except:
                log.info("Couldn't make download directory, using home")
                default_download_directory = os.path.expanduser("~")

        old_conf_path = os.path.join(self.db_dir, 'daemon_settings.json')
        self.daemon_conf = os.path.join(self.db_dir, 'daemon_settings.yml')

        if os.path.isfile(old_conf_path):
            log.info("Migrating .json config file to .yml")
            tmp_settings = utils.load_settings(old_conf_path)
            utils.save_settings(self.daemon_conf, tmp_settings)
            try:
                os.remove(old_conf_path)
                log.info("Cleaned up old config file")
            except:
                log.warning("Failed to remove old config file")

        self.default_settings = {
            'run_on_startup': False,
            'data_rate': MIN_BLOB_DATA_PAYMENT_RATE,
            'max_key_fee': DEFAULT_MAX_KEY_FEE,
            'download_directory': default_download_directory,
            'max_upload': 0.0,
            'max_download': 0.0,
            'upload_log': True,
            'search_timeout': DEFAULT_SEARCH_TIMEOUT,
            'download_timeout': DEFAULT_TIMEOUT,
            'max_search_results': DEFAULT_MAX_SEARCH_RESULTS,
            'wallet_type': DEFAULT_WALLET,
            'delete_blobs_on_remove': True,
            'peer_port': 3333,
            'dht_node_port': 4444,
            'reflector_port': 5566,
            'use_upnp': True,
            'start_lbrycrdd': True,
            'requested_first_run_credits': False,
            'run_reflector_server': False,
            'cache_time': DEFAULT_CACHE_TIME,
            'startup_scripts': [],
            'last_version': {'lbrynet': lbrynet_version, 'lbryum': lbryum_version}
        }

        if os.path.isfile(self.daemon_conf):
            loaded_settings = utils.load_settings(self.daemon_conf)
            missing_settings = {}
            removed_settings = {}
            for k in self.default_settings.keys():
                if k not in loaded_settings.keys():
                    missing_settings[k] = self.default_settings[k]
            for k in loaded_settings.keys():
                if not k in self.default_settings.keys():
                    log.info("Removing unused setting: " + k + " with value: " + str(loaded_settings[k]))
                    removed_settings[k] = loaded_settings[k]
                    del loaded_settings[k]
            for k in missing_settings.keys():
                log.info("Adding missing setting: " + k + " with default value: " + str(missing_settings[k]))
                loaded_settings[k] = missing_settings[k]
            if loaded_settings['wallet_type'] != self.wallet_type and self.wallet_type:
                loaded_settings['wallet_type'] = self.wallet_type

            if missing_settings or removed_settings:
                log.info("Updated and loaded lbrynet-daemon configuration")
            else:
                log.info("Loaded lbrynet-daemon configuration")
            self.session_settings = loaded_settings
        else:
            missing_settings = self.default_settings
            log.info("Writing default settings : " + json.dumps(self.default_settings) + " --> " + str(self.daemon_conf))
            self.session_settings = self.default_settings

        if 'last_version' in missing_settings.keys():
            self.session_settings['last_version'] = None

        if self.session_settings['last_version'] != self.default_settings['last_version']:
            self.session_settings['last_version'] = self.default_settings['last_version']
            self.first_run_after_update = True
            log.info("First run after update")
            log.info("lbrynet %s --> %s" % (self.session_settings['last_version']['lbrynet'], self.default_settings['last_version']['lbrynet']))
            log.info("lbryum %s --> %s" % (self.session_settings['last_version']['lbryum'], self.default_settings['last_version']['lbryum']))
            if "0.4.5" == self.default_settings['last_version']['lbrynet']:
                log.info("Lowering name cache time")
                self.session_settings['cache_time'] = DEFAULT_CACHE_TIME

        utils.save_settings(self.daemon_conf, self.session_settings)

        self.run_on_startup = self.session_settings['run_on_startup']
        self.data_rate = self.session_settings['data_rate']
        self.max_key_fee = self.session_settings['max_key_fee']
        self.download_directory = self.session_settings['download_directory']
        self.max_upload = self.session_settings['max_upload']
        self.max_download = self.session_settings['max_download']
        self.upload_log = self.session_settings['upload_log']
        self.search_timeout = self.session_settings['search_timeout']
        self.download_timeout = self.session_settings['download_timeout']
        self.max_search_results = self.session_settings['max_search_results']
        self.run_reflector_server = self.session_settings['run_reflector_server']
        ####
        #
        # Ignore the saved wallet type. Some users will have their wallet type
        # saved as lbrycrd and we want wallets to be lbryum unless explicitly
        # set on the command line to be lbrycrd.
        #
        # if self.session_settings['wallet_type'] in WALLET_TYPES and not wallet_type:
        #     self.wallet_type = self.session_settings['wallet_type']
        #     log.info("Using wallet type %s from config" % self.wallet_type)
        # else:
        #     self.wallet_type = wallet_type
        #     self.session_settings['wallet_type'] = wallet_type
        #     log.info("Using wallet type %s specified from command line" % self.wallet_type)
        #
        # Instead, if wallet is not set on the command line, default to the default wallet
        #
        if wallet_type:
            log.info("Using wallet type %s specified from command line", wallet_type)
            self.wallet_type = wallet_type
        else:
            log.info("Using the default wallet type %s", DEFAULT_WALLET)
            self.wallet_type = DEFAULT_WALLET
        if self.wallet_type not in conf.WALLET_TYPES:
            raise ValueError('Wallet Type {} is not valid'.format(wallet_type))
        #
        ####
        self.delete_blobs_on_remove = self.session_settings['delete_blobs_on_remove']
        self.peer_port = self.session_settings['peer_port']
        self.reflector_port = self.session_settings['reflector_port']
        self.dht_node_port = self.session_settings['dht_node_port']
        self.use_upnp = self.session_settings['use_upnp']
        self.start_lbrycrdd = self.session_settings['start_lbrycrdd']
        self.requested_first_run_credits = self.session_settings['requested_first_run_credits']
        self.cache_time = self.session_settings['cache_time']
        self.startup_scripts = self.session_settings['startup_scripts']

        if os.path.isfile(os.path.join(self.db_dir, "stream_info_cache.json")):
            f = open(os.path.join(self.db_dir, "stream_info_cache.json"), "r")
            self.name_cache = json.loads(f.read())
            f.close()
            log.info("Loaded claim info cache")
        else:
            self.name_cache = {}

        self.set_wallet_attributes()

        self.created_data_dir = False
        if not os.path.exists(self.db_dir):
            os.mkdir(self.db_dir)
            self.created_data_dir = True

        self.blobfile_dir = os.path.join(self.db_dir, "blobfiles")
>>>>>>> 727ea12d
        self.wallet_user = None
        self.wallet_password = None
        self.query_handlers = {}
        self.waiting_on = {}
        self.streams = {}
        self.pending_claims = {}
        self.name_cache = {}
        self.set_wallet_attributes()
        self.internet_connection_checker = LoopingCall(self._check_network_connection)
        self.version_checker = LoopingCall(self._check_remote_versions)
        self.connection_problem_checker = LoopingCall(self._check_connection_problems)
        self.pending_claim_checker = LoopingCall(self._check_pending_claims)
        self.send_heartbeat = LoopingCall(self._send_heartbeat)
        self.exchange_rate_manager = ExchangeRateManager()
        self.lighthouse_client = LighthouseClient()
        self.sd_identifier = StreamDescriptorIdentifier()
        self.stream_info_manager = TempEncryptedFileMetadataManager()
        self.settings = Settings(self.db_dir)
        self.lbry_ui_manager = UIManager(root)
        self.blob_request_payment_rate_manager = None
        self.lbry_file_metadata_manager = None
        self.lbry_file_manager = None


    @AuthJSONRPCServer.subhandler
    def _exclude_lbrycrd_only_commands_from_lbryum_session(self, request):
        request.content.seek(0, 0)
        content = request.content.read()
        parsed = jsonrpclib.loads(content)
        function_path = parsed.get("method")
        if self.wallet_type == "lbryum" and function_path in ['set_miner', 'get_miner_status']:
            log.warning("Mining commands are not available in lbryum")
            raise Exception("Command not available in lbryum")
        return True

    def set_wallet_attributes(self):
        self.wallet_dir = None
        if self.wallet_type != "lbrycrd":
            return
        if os.name == "nt":
            from lbrynet.winhelpers.knownpaths import get_path, FOLDERID, UserHandle
            self.lbrycrdd_path = "lbrycrdd.exe"
            user_app_dir = get_path(FOLDERID.RoamingAppData, UserHandle.current)
            self.wallet_dir = os.path.join(user_app_dir, "lbrycrd")
        elif sys.platform == "darwin":
            self.lbrycrdd_path = get_darwin_lbrycrdd_path()
            self.wallet_dir = user_data_dir("lbrycrd")
        else:
            self.lbrycrdd_path = "lbrycrdd"
            self.wallet_dir = os.path.join(os.path.expanduser("~"), ".lbrycrd")
        self.lbrycrd_conf = os.path.join(self.wallet_dir, "lbrycrd.conf")
        self.wallet_conf = os.path.join(self.wallet_dir, "lbrycrd.conf")
        if os.name != 'nt':
            # TODO: are we still using this?
            lbrycrdd_path_conf = os.path.join(os.path.expanduser("~"), ".lbrycrddpath.conf")
            if not os.path.isfile(lbrycrdd_path_conf):
                f = open(lbrycrdd_path_conf, "w")
                f.write(str(self.lbrycrdd_path))
                f.close()

    def setup(self):
        def _log_starting_vals():
            log.info("Starting balance: " + str(self.session.wallet.wallet_balance))
            return defer.succeed(None)

        def _announce_startup():
            def _wait_for_credits():
                if float(self.session.wallet.wallet_balance) == 0.0:
                    self.startup_status = STARTUP_STAGES[6]
                    return reactor.callLater(1, _wait_for_credits)
                else:
                    return _announce()

            def _announce():
                self.announced_startup = True
                self.startup_status = STARTUP_STAGES[5]
                log.info("Started lbrynet-daemon")
                if len(self.startup_scripts):
                    log.info("Scheduling scripts")
                    reactor.callLater(3, self._run_scripts)

            if self.first_run:
                d = self._upload_log(log_type="first_run")
            elif self.upload_log:
                d = self._upload_log(exclude_previous=True, log_type="start")
            else:
                d = defer.succeed(None)

            d.addCallback(lambda _: _announce())
            return d

        log.info("Starting lbrynet-daemon")

        self.internet_connection_checker.start(3600)
        self.version_checker.start(3600 * 12)
        self.connection_problem_checker.start(1)
        self.exchange_rate_manager.start()

        d = defer.Deferred()

        if lbrynet_settings.host_ui:
            self.lbry_ui_manager.update_checker.start(1800, now=False)
            d.addCallback(lambda _: self.lbry_ui_manager.setup())
        d.addCallback(lambda _: self._initial_setup())
        d.addCallback(lambda _: threads.deferToThread(self._setup_data_directory))
        d.addCallback(lambda _: self._check_db_migration())
        d.addCallback(lambda _: self._get_settings())
        d.addCallback(lambda _: self._load_caches())
        d.addCallback(lambda _: self._set_events())
        d.addCallback(lambda _: self._get_session())
        d.addCallback(lambda _: add_lbry_file_to_sd_identifier(self.sd_identifier))
        d.addCallback(lambda _: self._setup_stream_identifier())
        d.addCallback(lambda _: self._setup_lbry_file_manager())
        d.addCallback(lambda _: self._setup_query_handlers())
        d.addCallback(lambda _: self._setup_server())
        d.addCallback(lambda _: _log_starting_vals())
        d.addCallback(lambda _: _announce_startup())
        d.addCallback(lambda _: self._load_analytics_api())
        # TODO: handle errors here
        d.callback(None)

        return defer.succeed(None)

    def _load_analytics_api(self):
        self.analytics_api = analytics.Api.load()
        self.send_heartbeat.start(60)

    def _send_heartbeat(self):
        heartbeat = self._events.heartbeat()
        self.analytics_api.track(heartbeat)

    def _send_download_started(self, name, stream_info=None):
        event = self._events.download_started(name, stream_info)
        self.analytics_api.track(event)

    def _get_platform(self):
        r = {
            "processor": platform.processor(),
            "python_version": platform.python_version(),
            "platform": platform.platform(),
            "os_release": platform.release(),
            "os_system": platform.system(),
            "lbrynet_version": lbrynet_version,
            "lbryum_version": lbryum_version,
            "ui_version": self.lbry_ui_manager.loaded_git_version,
        }
        if not self.ip:
            try:
                r['ip'] = json.load(urlopen('http://jsonip.com'))['ip']
                self.ip = r['ip']
            except:
                r['ip'] = "Could not determine"

        return r

    def _initial_setup(self):
        def _log_platform():
            log.info("Platform: %s", json.dumps(self._get_platform()))
            return defer.succeed(None)

        d = _log_platform()
        return d

    def _load_caches(self):
        if os.path.isfile(os.path.join(self.db_dir, "stream_info_cache.json")):
            with open(os.path.join(self.db_dir, "stream_info_cache.json"), "r") as stream_info_cache:
                self.name_cache = json.loads(stream_info_cache.read())
            log.info("Loaded claim info cache")

    def _set_events(self):
        context = analytics.make_context(self._get_platform(), self.wallet_type)
        self._events = analytics.Events(context, base58.b58encode(self.lbryid), self._session_id)

    def _check_network_connection(self):
        self.connected_to_internet = utils.check_connection()

    def _check_lbrynet_connection(self):
        def _log_success():
            log.info("lbrynet connectivity test passed")
        def _log_failure():
            log.info("lbrynet connectivity test failed")

        wonderfullife_sh = "6f3af0fa3924be98a54766aa2715d22c6c1509c3f7fa32566df4899a41f3530a9f97b2ecb817fa1dcbf1b30553aefaa7"
        d = download_sd_blob(self.session, wonderfullife_sh, self.session.base_payment_rate_manager)
        d.addCallbacks(lambda _: _log_success, lambda _: _log_failure)

    def _check_remote_versions(self):
        def _get_lbryum_version():
            try:
                r = urlopen("https://raw.githubusercontent.com/lbryio/lbryum/master/lib/version.py").read().split('\n')
                version = next(line.split("=")[1].split("#")[0].replace(" ", "")
                               for line in r if "LBRYUM_VERSION" in line)
                version = version.replace("'", "")
                log.info(
                    "remote lbryum %s > local lbryum %s = %s",
                    version, lbryum_version,
                    utils.version_is_greater_than(version, lbryum_version)
                )
                self.git_lbryum_version = version
                return defer.succeed(None)
            except Exception:
                log.info("Failed to get lbryum version from git")
                self.git_lbryum_version = None
                return defer.fail(None)

        def _get_lbrynet_version():
            try:
                version = get_lbrynet_version_from_github()
                log.info(
                    "remote lbrynet %s > local lbrynet %s = %s",
                    version, lbrynet_version,
                    utils.version_is_greater_than(version, lbrynet_version)
                )
                self.git_lbrynet_version = version
                return defer.succeed(None)
            except Exception:
                log.info("Failed to get lbrynet version from git")
                self.git_lbrynet_version = None
                return defer.fail(None)

        d = _get_lbrynet_version()
        d.addCallback(lambda _: _get_lbryum_version())

    def _check_connection_problems(self):
        if not self.git_lbrynet_version or not self.git_lbryum_version:
            self.connection_problem = CONNECTION_PROBLEM_CODES[0]

        elif self.startup_status[0] == 'loading_wallet':
            if self.session.wallet.is_lagging:
                self.connection_problem = CONNECTION_PROBLEM_CODES[2]
        else:
            self.connection_problem = None

        if not self.connected_to_internet:
            self.connection_problem = CONNECTION_PROBLEM_CODES[1]

    def _add_to_pending_claims(self, name, txid):
        log.info("Adding lbry://%s to pending claims, txid %s" % (name, txid))
        self.pending_claims[name] = txid
        return txid

    def _check_pending_claims(self):
        # TODO: this was blatantly copied from jsonrpc_start_lbry_file. Be DRY.
        def _start_file(f):
            d = self.lbry_file_manager.toggle_lbry_file_running(f)
            return defer.succeed("Started LBRY file")

        def _get_and_start_file(name):
            d = defer.succeed(self.pending_claims.pop(name))
            d.addCallback(lambda _: self._get_lbry_file("name", name, return_json=False))
            d.addCallback(lambda l: _start_file(l) if l.stopped else "LBRY file was already running")

        def re_add_to_pending_claims(name):
            txid = self.pending_claims.pop(name)
            self._add_to_pending_claims(name, txid)

        def _process_lbry_file(name, lbry_file):
            # lbry_file is an instance of ManagedEncryptedFileDownloader or None
            # TODO: check for sd_hash in addition to txid
            ready_to_start = (
                lbry_file and
                self.pending_claims[name] == lbry_file.txid
            )
            if ready_to_start:
                _get_and_start_file(name)
            else:
                re_add_to_pending_claims(name)

        for name in self.pending_claims:
            log.info("Checking if new claim for lbry://%s is confirmed" % name)
            d = self._resolve_name(name, force_refresh=True)
            d.addCallback(lambda _: self._get_lbry_file_by_uri(name))
            d.addCallbacks(
                lambda lbry_file: _process_lbry_file(name, lbry_file),
                lambda _: re_add_to_pending_claims(name)
            )

    def _start_server(self):
        if self.peer_port is not None:
            server_factory = ServerProtocolFactory(self.session.rate_limiter,
                                                   self.query_handlers,
                                                   self.session.peer_manager)

            try:
                self.lbry_server_port = reactor.listenTCP(self.peer_port, server_factory)
            except error.CannotListenError as e:
                import traceback
                log.error("Couldn't bind to port %d. %s", self.peer_port, traceback.format_exc())
                raise ValueError("%s lbrynet may already be running on your computer.", str(e))
        return defer.succeed(True)

    def _start_reflector(self):
        if self.run_reflector_server:
            log.info("Starting reflector server")
            if self.reflector_port is not None:
                reflector_factory = reflector.ServerFactory(
                    self.session.peer_manager,
                    self.session.blob_manager
                )
                try:
                    self.reflector_server_port = reactor.listenTCP(self.reflector_port, reflector_factory)
                    log.info('Started reflector on port %s', self.reflector_port)
                except error.CannotListenError as e:
                    log.exception("Couldn't bind reflector to port %d", self.reflector_port)
                    raise ValueError("{} lbrynet may already be running on your computer.".format(e))
        return defer.succeed(True)

    def _stop_reflector(self):
        if self.run_reflector_server:
            log.info("Stopping reflector server")
            try:
                if self.reflector_server_port is not None:
                    self.reflector_server_port, p = None, self.reflector_server_port
                    return defer.maybeDeferred(p.stopListening)
            except AttributeError:
                return defer.succeed(True)
        return defer.succeed(True)

    def _stop_server(self):
        try:
            if self.lbry_server_port is not None:
                self.lbry_server_port, p = None, self.lbry_server_port
                return defer.maybeDeferred(p.stopListening)
            else:
                return defer.succeed(True)
        except AttributeError:
            return defer.succeed(True)

    def _setup_server(self):
        def restore_running_status(running):
            if running is True:
                d = self._start_server()
                d.addCallback(lambda _: self._start_reflector())
            return defer.succeed(True)

        self.startup_status = STARTUP_STAGES[4]

        dl = self.settings.get_server_running_status()
        dl.addCallback(restore_running_status)
        return dl

    def _setup_query_handlers(self):
        handlers = [
            BlobRequestHandlerFactory(self.session.blob_manager, self.session.wallet,
                                      self.session.payment_rate_manager),
            self.session.wallet.get_wallet_info_query_handler_factory(),
        ]

        def get_blob_request_handler_factory(rate):
            self.blob_request_payment_rate_manager = self.session.payment_rate_manager

        d1 = self.settings.get_server_data_payment_rate()
        d1.addCallback(get_blob_request_handler_factory)

        dl = defer.DeferredList([d1])
        dl.addCallback(lambda _: self._add_query_handlers(handlers))
        return dl

    def _add_query_handlers(self, query_handlers):
        def _set_query_handlers(statuses):
            from future_builtins import zip
            for handler, (success, status) in zip(query_handlers, statuses):
                if success is True:
                    self.query_handlers[handler] = status

        ds = []
        for handler in query_handlers:
            ds.append(self.settings.get_query_handler_status(handler.get_primary_query_identifier()))
        dl = defer.DeferredList(ds)
        dl.addCallback(_set_query_handlers)
        return dl

    def _upload_log(self, log_type=None, exclude_previous=False, force=False):
        if self.upload_log or force:
            for lm, lp in [('lbrynet', lbrynet_log)]:
                if os.path.isfile(lp):
                    if exclude_previous:
                        f = open(lp, "r")
                        f.seek(PREVIOUS_NET_LOG)
                        log_contents = f.read()
                        f.close()
                    else:
                        f = open(lp, "r")
                        log_contents = f.read()
                        f.close()
                    params = {
                            'date': datetime.utcnow().strftime('%Y%m%d-%H%M%S'),
                            'hash': base58.b58encode(self.lbryid)[:20],
                            'sys': platform.system(),
                            'type': "%s-%s" % (lm, log_type) if log_type else lm,
                            'log': log_contents
                            }
                    requests.post(lbrynet_settings.LOG_POST_URL, params)

            return defer.succeed(None)
        else:
            return defer.succeed(None)

    def _clean_up_temp_files(self):
        for path in self.uploaded_temp_files:
            try:
                os.remove(path)
            except OSError:
                pass

    def _shutdown(self):
        log.info("Closing lbrynet session")
        log.info("Status at time of shutdown: " + self.startup_status[0])
        if self.internet_connection_checker.running:
            self.internet_connection_checker.stop()
        if self.version_checker.running:
            self.version_checker.stop()
        if self.connection_problem_checker.running:
            self.connection_problem_checker.stop()
        if self.lbry_ui_manager.update_checker.running:
            self.lbry_ui_manager.update_checker.stop()
        if self.pending_claim_checker.running:
            self.pending_claim_checker.stop()
        if self.send_heartbeat.running:
            self.send_heartbeat.stop()

        self._clean_up_temp_files()

        d = self._upload_log(log_type="close", exclude_previous=False if self.first_run else True)
        d.addCallback(lambda _: self._stop_server())
        d.addCallback(lambda _: self._stop_reflector())
        d.addErrback(lambda err: True)
        d.addCallback(lambda _: self.lbry_file_manager.stop())
        d.addErrback(lambda err: True)
        if self.session is not None:
            d.addCallback(lambda _: self.session.shut_down())
            d.addErrback(lambda err: True)
        return d

    def _update_settings(self, settings):
        setting_types = {
            'run_on_startup': bool,
            'data_rate': float,
            'max_key_fee': float,
            'download_directory': str,
            'max_upload': float,
            'max_download': float,
            'upload_log': bool,
            'download_timeout': int,
            'search_timeout': float,
            'cache_time': int
        }

        for key, setting_type in setting_types.iteritems():
            if key in settings:
                if isinstance(settings[key], setting_type):
                    lbrynet_settings.update({key: settings[key]})
                elif key == "max_key_fee" and isinstance(FeeValidator(settings[key]).amount, setting_type):
                    lbrynet_settings.update({key: settings[key]})
                else:
                    try:
                        converted = setting_type(settings[key])
                        lbrynet_settings.update({key: converted})
                    except Exception as err:
                        log.warning(err.message)
                        log.warning("error converting setting '%s' to type %s", key, setting_type)

        self.run_on_startup = lbrynet_settings.run_on_startup
        self.data_rate = lbrynet_settings.data_rate
        self.max_key_fee = lbrynet_settings.max_key_fee
        self.download_directory = lbrynet_settings.download_directory
        self.max_upload = lbrynet_settings.max_upload
        self.max_download = lbrynet_settings.max_download
        self.upload_log = lbrynet_settings.upload_log
        self.download_timeout = lbrynet_settings.download_timeout
        self.search_timeout = lbrynet_settings.search_timeout
        self.cache_time = lbrynet_settings.cache_time

        return defer.succeed(True)

    def _setup_data_directory(self):
        self.startup_status = STARTUP_STAGES[1]
        log.info("Loading databases...")
        if self.created_data_dir:
            db_revision = open(os.path.join(self.db_dir, "db_revision"), mode='w')
            db_revision.write(str(self.current_db_revision))
            db_revision.close()
            log.debug("Created the db revision file: %s", str(os.path.join(self.db_dir, "db_revision")))
        if not os.path.exists(self.blobfile_dir):
            os.mkdir(self.blobfile_dir)
            log.debug("Created the blobfile directory: %s", str(self.blobfile_dir))

    def _check_db_migration(self):
        old_revision = 1
        db_revision_file = os.path.join(self.db_dir, "db_revision")
        if os.path.exists(db_revision_file):
            old_revision = int(open(db_revision_file).read().strip())
        if old_revision < self.current_db_revision:
            from lbrynet.db_migrator import dbmigrator
            log.info("Upgrading your databases...")
            d = threads.deferToThread(dbmigrator.migrate_db, self.db_dir, old_revision, self.current_db_revision)

            def print_success(old_dirs):
                success_string = "Finished upgrading the databases. It is now safe to delete the"
                success_string += " following directories, if you feel like it. It won't make any"
                success_string += " difference.\nAnyway here they are: "
                for i, old_dir in enumerate(old_dirs):
                    success_string += old_dir
                    if i + 1 < len(old_dir):
                        success_string += ", "
                log.info(success_string)

            d.addCallback(print_success)
            return d
        return defer.succeed(True)

    def _get_settings(self):
        d = self.settings.start()
        d.addCallback(lambda _: self.settings.get_lbryid())
        d.addCallback(self._set_lbryid)
        d.addCallback(lambda _: self._modify_loggly_formatter())
        return d

    def _set_lbryid(self, lbryid):
        if lbryid is None:
            return self._make_lbryid()
        else:
            log.info("LBRY ID: " + base58.b58encode(lbryid))
            self.lbryid = lbryid

    def _make_lbryid(self):
        self.lbryid = generate_id()
        log.info("Generated new LBRY ID: " + base58.b58encode(self.lbryid))
        d = self.settings.save_lbryid(self.lbryid)
        return d

    def _modify_loggly_formatter(self):
        log_support.configure_loggly_handler(
            lbry_id=base58.b58encode(self.lbryid),
            session_id=self._session_id
        )


    def _setup_lbry_file_manager(self):
        self.startup_status = STARTUP_STAGES[3]
        self.lbry_file_metadata_manager = DBEncryptedFileMetadataManager(self.db_dir)
        d = self.lbry_file_metadata_manager.setup()

        def set_lbry_file_manager():
            self.lbry_file_manager = EncryptedFileManager(self.session,
                                                     self.lbry_file_metadata_manager,
                                                     self.sd_identifier,
                                                     download_directory=self.download_directory)
            return self.lbry_file_manager.setup()

        d.addCallback(lambda _: set_lbry_file_manager())

        return d

    def _get_session(self):
        def get_default_data_rate():
            d = self.settings.get_default_data_payment_rate()
            d.addCallback(lambda rate: {"default_data_payment_rate": rate if rate is not None else
                                                                    lbrynet_settings.data_rate})
            return d

        def get_wallet():
            if self.wallet_type == "lbrycrd":
                log.info("Using lbrycrd wallet")
                wallet = LBRYcrdWallet(self.db_dir,
                                       wallet_dir=self.wallet_dir,
                                       wallet_conf=self.lbrycrd_conf,
                                       lbrycrdd_path=self.lbrycrdd_path)
                d = defer.succeed(wallet)
            elif self.wallet_type == "lbryum":
                log.info("Using lbryum wallet")
                config = {'auto-connect': True}
                if lbrynet_settings.LBRYUM_WALLET_DIR:
                    config['lbryum_path'] = lbrynet_settings.LBRYUM_WALLET_DIR
                d = defer.succeed(LBRYumWallet(self.db_dir, config))
            elif self.wallet_type == "ptc":
                log.info("Using PTC wallet")
                d = defer.succeed(PTCWallet(self.db_dir))
            else:
                raise ValueError('Wallet Type {} is not valid'.format(self.wallet_type))
            d.addCallback(lambda wallet: {"wallet": wallet})
            return d

        d1 = get_default_data_rate()
        d2 = get_wallet()

        def combine_results(results):
            r = {}
            for success, result in results:
                if success is True:
                    r.update(result)
            return r

        def create_session(results):
            self.session = Session(results['default_data_payment_rate'], db_dir=self.db_dir, lbryid=self.lbryid,
                                       blob_dir=self.blobfile_dir, dht_node_port=self.dht_node_port,
<<<<<<< HEAD
                                       known_dht_nodes=lbrynet_settings.known_dht_nodes, peer_port=self.peer_port,
                                       use_upnp=self.use_upnp, wallet=results['wallet'])
=======
                                       known_dht_nodes=self.known_dht_nodes, peer_port=self.peer_port,
                                       use_upnp=self.use_upnp, wallet=results['wallet'],
                                       is_generous=is_generous_host)
>>>>>>> 727ea12d
            self.startup_status = STARTUP_STAGES[2]

        dl = defer.DeferredList([d1, d2], fireOnOneErrback=True)
        dl.addCallback(combine_results)
        dl.addCallback(create_session)
        dl.addCallback(lambda _: self.session.setup())

        return dl

    def _setup_stream_identifier(self):
        file_saver_factory = EncryptedFileSaverFactory(self.session.peer_finder, self.session.rate_limiter,
                                                  self.session.blob_manager, self.stream_info_manager,
                                                  self.session.wallet, self.download_directory)
        self.sd_identifier.add_stream_downloader_factory(EncryptedFileStreamType, file_saver_factory)
        file_opener_factory = EncryptedFileOpenerFactory(self.session.peer_finder, self.session.rate_limiter,
                                                    self.session.blob_manager, self.stream_info_manager,
                                                    self.session.wallet)
        self.sd_identifier.add_stream_downloader_factory(EncryptedFileStreamType, file_opener_factory)
        return defer.succeed(None)

    def _download_sd_blob(self, sd_hash, timeout=lbrynet_settings.sd_download_timeout):
        def cb(result):
            if not r.called:
                r.callback(result)

        def eb():
            if not r.called:
                r.errback(Exception("sd timeout"))

        r = defer.Deferred(None)
        reactor.callLater(timeout, eb)
        d = download_sd_blob(self.session, sd_hash, self.session.payment_rate_manager)
        d.addCallback(BlobStreamDescriptorReader)
        d.addCallback(lambda blob: blob.get_info())
        d.addCallback(cb)

        return r

    def _download_name(self, name, timeout=lbrynet_settings.download_timeout, download_directory=None,
                       file_name=None, stream_info=None, wait_for_write=True):
        """
        Add a lbry file to the file manager, start the download, and return the new lbry file.
        If it already exists in the file manager, return the existing lbry file
        """
        self._send_download_started(name)
        helper = _DownloadNameHelper(
            self, name, timeout, download_directory, file_name, wait_for_write)

        if not stream_info:
            self.waiting_on[name] = True
            d = self._resolve_name(name)
        else:
            d = defer.succeed(stream_info)
        d.addCallback(helper._setup_stream)
        d.addCallback(helper.wait_or_get_stream)
        if not stream_info:
            d.addCallback(helper._remove_from_wait)
        return d

    def add_stream(self, name, timeout, download_directory, file_name, stream_info):
        """Makes, adds and starts a stream"""
        self.streams[name] = GetStream(self.sd_identifier,
                                       self.session,
                                       self.session.wallet,
                                       self.lbry_file_manager,
                                       self.exchange_rate_manager,
                                       max_key_fee=self.max_key_fee,
                                       data_rate=self.data_rate,
                                       timeout=timeout,
                                       download_directory=download_directory,
                                       file_name=file_name)
        d = self.streams[name].start(stream_info, name)
        return d

    def _get_long_count_timestamp(self):
        return int((datetime.utcnow() - (datetime(year=2012, month=12, day=21))).total_seconds())

    def _update_claim_cache(self):
        f = open(os.path.join(self.db_dir, "stream_info_cache.json"), "w")
        f.write(json.dumps(self.name_cache))
        f.close()
        return defer.succeed(True)

    def _resolve_name(self, name, force_refresh=False):
        """Resolves a name. Checks the cache first before going out to the blockchain.

        Args:
            name: the lbry://<name> to resolve
            force_refresh: if True, always go out to the blockchain to resolve.
        """
        if name.startswith('lbry://'):
            raise ValueError('name {} should not start with lbry://'.format(name))
        helper = _ResolveNameHelper(self, name, force_refresh)
        return helper.get_deferred()

    def _delete_lbry_file(self, lbry_file, delete_file=True):
        d = self.lbry_file_manager.delete_lbry_file(lbry_file)

        def finish_deletion(lbry_file):
            d = lbry_file.delete_data()
            d.addCallback(lambda _: _delete_stream_data(lbry_file))
            return d

        def _delete_stream_data(lbry_file):
            s_h = lbry_file.stream_hash
            d = self.lbry_file_manager.get_count_for_stream_hash(s_h)
            # TODO: could possibly be a timing issue here
            d.addCallback(lambda c: self.stream_info_manager.delete_stream(s_h) if c == 0 else True)
            if delete_file:
                d.addCallback(lambda _: os.remove(os.path.join(self.download_directory, lbry_file.file_name)) if
                          os.path.isfile(os.path.join(self.download_directory, lbry_file.file_name)) else defer.succeed(None))
            return d

        d.addCallback(lambda _: finish_deletion(lbry_file))
        d.addCallback(lambda _: log.info("Delete lbry file"))
        return d

    def _get_est_cost(self, name):
        def _check_est(d, name):
            try:
                if isinstance(d.result, float):
                    log.info("Cost est for lbry://" + name + ": " + str(d.result) + "LBC")
                    return defer.succeed(None)
            except AttributeError:
                pass
            log.info("Timeout estimating cost for lbry://" + name + ", using key fee")
            d.cancel()
            return defer.succeed(None)

        def _add_key_fee(data_cost):
            d = self._resolve_name(name)
            d.addCallback(lambda info: self.exchange_rate_manager.to_lbc(info.get('fee', None)))
            d.addCallback(lambda fee: data_cost if fee is None else data_cost + fee.amount)
            return d

        d = self._resolve_name(name)
        d.addCallback(lambda info: info['sources']['lbry_sd_hash'])
        d.addCallback(lambda sd_hash: download_sd_blob(self.session, sd_hash,
                                                    self.blob_request_payment_rate_manager))
        d.addCallback(self.sd_identifier.get_metadata_for_sd_blob)
        d.addCallback(lambda metadata: metadata.validator.info_to_show())
        d.addCallback(lambda info: int(dict(info)['stream_size']) / 1000000 * self.data_rate)
        d.addCallbacks(_add_key_fee, lambda _: _add_key_fee(0.0))
        reactor.callLater(self.search_timeout, _check_est, d, name)

        return d

    def _get_lbry_file_by_uri(self, name):
        def _get_file(stream_info):
            sd = stream_info['sources']['lbry_sd_hash']

            for l in self.lbry_file_manager.lbry_files:
                if l.sd_hash == sd:
                    return defer.succeed(l)
            return defer.succeed(None)

        d = self._resolve_name(name)
        d.addCallback(_get_file)

        return d

    def _get_lbry_file_by_sd_hash(self, sd_hash):
        for l in self.lbry_file_manager.lbry_files:
            if l.sd_hash == sd_hash:
                return defer.succeed(l)
        return defer.succeed(None)

    def _get_lbry_file_by_file_name(self, file_name):
        for l in self.lbry_file_manager.lbry_files:
            if l.file_name == file_name:
                return defer.succeed(l)
        return defer.succeed(None)

    def _get_lbry_file(self, search_by, val, return_json=True):
        def _log_get_lbry_file(f):
            if f and val:
                log.info("Found LBRY file for " + search_by + ": " + val)
            elif val:
                log.info("Did not find LBRY file for " + search_by + ": " + val)
            return f

        def _get_json_for_return(f):
            def _get_file_status(file_status):
                message = STREAM_STAGES[2][1] % (file_status.name, file_status.num_completed, file_status.num_known, file_status.running_status)
                return defer.succeed(message)

            def _generate_reply(size):
                if f.key:
                    key = binascii.b2a_hex(f.key)
                else:
                    key = None

                if os.path.isfile(os.path.join(self.download_directory, f.file_name)):
                    written_file = file(os.path.join(self.download_directory, f.file_name))
                    written_file.seek(0, os.SEEK_END)
                    written_bytes = written_file.tell()
                    written_file.close()
                else:
                    written_bytes = False

                if search_by == "name":
                    if val in self.streams.keys():
                        status = self.streams[val].code
                    elif f in self.lbry_file_manager.lbry_files:
                        # if f.stopped:
                        #     status = STREAM_STAGES[3]
                        # else:
                        status = STREAM_STAGES[2]
                    else:
                        status = [False, False]
                else:
                    status = [False, False]

                if status[0] == DOWNLOAD_RUNNING_CODE:
                    d = f.status()
                    d.addCallback(_get_file_status)
                    d.addCallback(lambda message: {'completed': f.completed, 'file_name': f.file_name,
                                                   'download_directory': f.download_directory,
                                                   'download_path': os.path.join(f.download_directory, f.file_name),
                                                   'mime_type': mimetypes.guess_type(os.path.join(f.download_directory, f.file_name))[0],
                                                   'key': key,
                                                   'points_paid': f.points_paid, 'stopped': f.stopped,
                                                   'stream_hash': f.stream_hash,
                                                   'stream_name': f.stream_name,
                                                   'suggested_file_name': f.suggested_file_name,
                                                   'upload_allowed': f.upload_allowed, 'sd_hash': f.sd_hash,
                                                   'lbry_uri': f.uri, 'txid': f.txid, 'claim_id': f.claim_id,
                                                   'total_bytes': size,
                                                   'written_bytes': written_bytes, 'code': status[0],
                                                   'message': message})
                else:
                    d = defer.succeed({'completed': f.completed, 'file_name': f.file_name, 'key': key,
                                       'download_directory': f.download_directory,
                                       'download_path': os.path.join(f.download_directory, f.file_name),
                                       'mime_type': mimetypes.guess_type(os.path.join(f.download_directory, f.file_name))[0],
                                       'points_paid': f.points_paid, 'stopped': f.stopped, 'stream_hash': f.stream_hash,
                                       'stream_name': f.stream_name, 'suggested_file_name': f.suggested_file_name,
                                       'upload_allowed': f.upload_allowed, 'sd_hash': f.sd_hash, 'total_bytes': size,
                                       'written_bytes': written_bytes, 'lbry_uri': f.uri, 'txid': f.txid, 'claim_id': f.claim_id,
                                       'code': status[0], 'message': status[1]})

                return d

            def _add_metadata(message):
                def _add_to_dict(metadata):
                    message['metadata'] = metadata
                    return defer.succeed(message)

                if f.txid:
                    d = self._resolve_name(f.uri)
                    d.addCallbacks(_add_to_dict, lambda _: _add_to_dict("Pending confirmation"))
                else:
                    d = defer.succeed(message)
                return d

            if f:
                d = f.get_total_bytes()
                d.addCallback(_generate_reply)
                d.addCallback(_add_metadata)
                return d
            else:
                return False

        if search_by == "name":
            d = self._get_lbry_file_by_uri(val)
        elif search_by == "sd_hash":
            d = self._get_lbry_file_by_sd_hash(val)
        elif search_by == "file_name":
            d = self._get_lbry_file_by_file_name(val)
        # d.addCallback(_log_get_lbry_file)
        if return_json:
            d.addCallback(_get_json_for_return)
        return d

    def _get_lbry_files(self):
        d = defer.DeferredList([self._get_lbry_file('sd_hash', l.sd_hash) for l in self.lbry_file_manager.lbry_files])
        return d

    def _reflect(self, lbry_file):
        if not lbry_file:
            return defer.fail(Exception("no lbry file given to reflect"))

        stream_hash = lbry_file.stream_hash
        
        if stream_hash is None:
            return defer.fail(Exception("no stream hash"))

        log.info("Reflecting stream: %s" % stream_hash)

        reflector_server = random.choice(lbrynet_settings.REFLECTOR_SERVERS)
        reflector_address, reflector_port = reflector_server[0], reflector_server[1]
        log.info("Start reflector client")
        factory = reflector.ClientFactory(
            self.session.blob_manager,
            self.lbry_file_manager.stream_info_manager,
            stream_hash
        )
        d = reactor.resolve(reflector_address)
        d.addCallback(lambda ip: reactor.connectTCP(ip, reflector_port, factory))
        d.addCallback(lambda _: factory.finished_deferred)
        return d

    def _reflect_blobs(self, blob_hashes):
        if not blob_hashes:
            return defer.fail(Exception("no lbry file given to reflect"))

        log.info("Reflecting %i blobs" % len(blob_hashes))

        reflector_server = random.choice(lbrynet_settings.REFLECTOR_SERVERS)
        reflector_address, reflector_port = reflector_server[0], reflector_server[1]
        log.info("Start reflector client")
        factory = reflector.BlobClientFactory(
            self.session.blob_manager,
            blob_hashes
        )
        d = reactor.resolve(reflector_address)
        d.addCallback(lambda ip: reactor.connectTCP(ip, reflector_port, factory))
        d.addCallback(lambda _: factory.finished_deferred)
        return d

    def _log_to_slack(self, msg):
        URL = "https://hooks.slack.com/services/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"
        msg = platform.platform() + ": " + base58.b58encode(self.lbryid)[:20] + ", " + msg
        requests.post(URL, json.dumps({"text": msg}))
        return defer.succeed(None)

    def _run_scripts(self):
        if len([k for k in self.startup_scripts if 'run_once' in k.keys()]):
            log.info("Removing one time startup scripts")
            remaining_scripts = [s for s in self.startup_scripts if 'run_once' not in s.keys()]
            startup_scripts = self.startup_scripts
            self.startup_scripts = lbrynet_settings.startup_scripts = remaining_scripts
            conf = os.path.join(lbrynet_settings.DATA_DIR, "daemon_settings.yml")
            utils.save_settings(conf)

        for script in startup_scripts:
            if script['script_name'] == 'migrateto025':
                log.info("Running migrator to 0.2.5")
                from lbrynet.lbrynet_daemon.daemon_scripts.migrateto025 import run as run_migrate
                run_migrate(self)

            if script['script_name'] == 'Autofetcher':
                log.info("Starting autofetcher script")
                from lbrynet.lbrynet_daemon.daemon_scripts.Autofetcher import run as run_autofetcher
                run_autofetcher(self)

        return defer.succeed(None)

    def _search(self, search):
        return self.lighthouse_client.search(search)

    def jsonrpc_is_running(self):
        """
        Check if lbrynet daemon is running

        Args:
            None
        Returns: true if daemon completed startup, otherwise false
        """

        log.info("is_running: " + str(self.announced_startup))

        if self.announced_startup:
            return self._render_response(True, OK_CODE)
        else:
            return self._render_response(False, OK_CODE)

    def jsonrpc_daemon_status(self):
        """
        Get lbrynet daemon status information

        Args:
            None
        Returns:
            'message': startup status message
            'code': status_code
            'progress': progress, only used in loading_wallet
            'is_lagging': flag set to indicate lag, if set message will contain relevant message
        """

        r = {'code': self.startup_status[0], 'message': self.startup_status[1],
             'progress': None, 'is_lagging': None, 'problem_code': None}

        if self.connection_problem:
            r['problem_code'] = self.connection_problem[0]
            r['message'] = self.connection_problem[1]
            r['is_lagging'] = True
        elif self.startup_status[0] == LOADING_WALLET_CODE:
            if self.wallet_type == 'lbryum':
                if self.session.wallet.blocks_behind_alert != 0:
                    r['message'] = r['message'] % (str(self.session.wallet.blocks_behind_alert) + " blocks behind")
                    r['progress'] = self.session.wallet.catchup_progress
                else:
                    r['message'] = "Catching up with the blockchain"
                    r['progress'] = 0
            else:
                r['message'] = "Catching up with the blockchain"
                r['progress'] = 0
        return self._render_response(r, OK_CODE)

    def jsonrpc_is_first_run(self):
        """
        Check if this is the first time lbrynet daemon has been run

        Args:
            None
        Returns:
            True if first run, otherwise False
        """

        log.info("Check if is first run")
        try:
            d = self.session.wallet.is_first_run()
        except:
            d = defer.fail(None)

        d.addCallbacks(lambda r: self._render_response(r, OK_CODE), lambda _: self._render_response(None, OK_CODE))

        return d

    def jsonrpc_get_start_notice(self):
        """
        Get special message to be displayed at startup

        Args:
            None
        Returns:
            Startup message, such as first run notification
        """

        log.info("Get startup notice")

        if self.first_run and not self.session.wallet.wallet_balance:
            return self._render_response(self.startup_message, OK_CODE)
        elif self.first_run:
            return self._render_response(None, OK_CODE)
        else:
            self._render_response(self.startup_message, OK_CODE)

    def jsonrpc_version(self):
        """
        Get lbry version information

        Args:
            None
        Returns:
            "platform": platform string
            "os_release": os release string
            "os_system": os name
            "lbrynet_version: ": lbrynet_version,
            "lbryum_version: ": lbryum_version,
            "ui_version": commit hash of ui version being used
            "remote_lbrynet": most recent lbrynet version available from github
            "remote_lbryum": most recent lbryum version available from github
        """

        platform_info = self._get_platform()
        try:
            lbrynet_update_available = utils.version_is_greater_than(
                self.git_lbrynet_version, lbrynet_version)
        except AttributeError:
            lbrynet_update_available = False
        try:
            lbryum_update_available = utils.version_is_greater_than(
                self.git_lbryum_version, lbryum_version)
        except AttributeError:
            lbryum_update_available = False
        msg = {
            'platform': platform_info['platform'],
            'os_release': platform_info['os_release'],
            'os_system': platform_info['os_system'],
            'lbrynet_version': lbrynet_version,
            'lbryum_version': lbryum_version,
            'ui_version': self.ui_version,
            'remote_lbrynet': self.git_lbrynet_version,
            'remote_lbryum': self.git_lbryum_version,
            'lbrynet_update_available': lbrynet_update_available,
            'lbryum_update_available': lbryum_update_available
        }

        log.info("Get version info: " + json.dumps(msg))
        return self._render_response(msg, OK_CODE)

    def jsonrpc_get_settings(self):
        """
        Get lbrynet daemon settings

        Args:
            None
        Returns:
            'run_on_startup': bool,
            'data_rate': float,
            'max_key_fee': float,
            'download_directory': string,
            'max_upload': float, 0.0 for unlimited
            'max_download': float, 0.0 for unlimited
            'upload_log': bool,
            'search_timeout': float,
            'download_timeout': int
            'max_search_results': int,
            'wallet_type': string,
            'delete_blobs_on_remove': bool,
            'peer_port': int,
            'dht_node_port': int,
            'use_upnp': bool,
            'start_lbrycrdd': bool,
        """

        log.info("Get daemon settings")
        return self._render_response(lbrynet_settings.configurable_settings, OK_CODE)

    @AuthJSONRPCServer.auth_required
    def jsonrpc_set_settings(self, p):
        """
        Set lbrynet daemon settings

        Args:
            'run_on_startup': bool,
            'data_rate': float,
            'max_key_fee': float,
            'download_directory': string,
            'max_upload': float, 0.0 for unlimited
            'max_download': float, 0.0 for unlimited
            'upload_log': bool,
            'download_timeout': int
        Returns:
            settings dict
        """

        def _log_settings_change():
            log.info("Set daemon settings to " + json.dumps(lbrynet_settings.configurable_settings))

        d = self._update_settings(p)
        d.addErrback(lambda err: log.info(err.getTraceback()))
        d.addCallback(lambda _: _log_settings_change())
        d.addCallback(lambda _: self._render_response(lbrynet_settings.configurable_settings, OK_CODE))

        return d

    def jsonrpc_help(self, p=None):
        """
        Function to retrieve docstring for API function

        Args:
            optional 'function': function to retrieve documentation for
            optional 'callable_during_startup':
        Returns:
            if given a function, returns given documentation
            if given callable_during_startup flag, returns list of functions callable during the startup sequence
            if no params are given, returns the list of callable functions
        """

        if not p:
            return self._render_response(self.callable_methods.keys(), OK_CODE)
        elif 'callable_during_start' in p.keys():
            return self._render_response(self.allowed_during_startup, OK_CODE)
        elif 'function' in p.keys():
            func_path = p['function']
            function = self.callable_methods.get(func_path)
            return self._render_response(function.__doc__, OK_CODE)
        else:
            return self._render_response(self.jsonrpc_help.__doc__, OK_CODE)

    def jsonrpc_get_balance(self):
        """
        Get balance

        Args:
            None
        Returns:
            balance, float
        """

        log.info("Get balance")
        return self._render_response(float(self.session.wallet.wallet_balance), OK_CODE)

    def jsonrpc_stop(self):
        """
        Stop lbrynet-daemon

        Args:
            None
        Returns:
            shutdown message
        """

        def _disp_shutdown():
            log.info("Shutting down lbrynet daemon")

        d = self._shutdown()
        d.addCallback(lambda _: _disp_shutdown())
        d.addCallback(lambda _: reactor.callLater(0.0, reactor.stop))

        return self._render_response("Shutting down", OK_CODE)

    def jsonrpc_get_lbry_files(self):
        """
        Get LBRY files

        Args:
            None
        Returns:
            List of lbry files:
            'completed': bool
            'file_name': string
            'key': hex string
            'points_paid': float
            'stopped': bool
            'stream_hash': base 58 string
            'stream_name': string
            'suggested_file_name': string
            'upload_allowed': bool
            'sd_hash': string
        """

        d = self._get_lbry_files()
        d.addCallback(lambda r: [d[1] for d in r])
        d.addCallback(lambda r: self._render_response(r, OK_CODE) if len(r) else self._render_response(False, OK_CODE))

        return d

    def jsonrpc_get_lbry_file(self, p):
        """
        Get lbry file

        Args:
            'name': get file by lbry uri,
            'sd_hash': get file by the hash in the name claim,
            'file_name': get file by its name in the downloads folder,
        Returns:
            'completed': bool
            'file_name': string
            'key': hex string
            'points_paid': float
            'stopped': bool
            'stream_hash': base 58 string
            'stream_name': string
            'suggested_file_name': string
            'upload_allowed': bool
            'sd_hash': string
        """

        if p.keys()[0] in ['name', 'sd_hash', 'file_name']:
            search_type = p.keys()[0]
            d = self._get_lbry_file(search_type, p[search_type])
        else:
            d = defer.fail()
        d.addCallback(lambda r: self._render_response(r, OK_CODE))
        return d

    def jsonrpc_resolve_name(self, p):
        """
        Resolve stream info from a LBRY uri

        Args:
            'name': name to look up, string, do not include lbry:// prefix
        Returns:
            metadata from name claim
        """

        force = p.get('force', False)

        if 'name' in p:
            name = p['name']
        else:
            return self._render_response(None, BAD_REQUEST)

        d = self._resolve_name(name, force_refresh=force)
        d.addCallbacks(lambda info: self._render_response(info, OK_CODE), lambda _: server.failure)
        return d

    @AuthJSONRPCServer.auth_required
    def jsonrpc_get_my_claim(self, p):
        """
        Return existing claim for a given name

        Args:
            'name': name to look up
        Returns:
            claim info, False if no such claim exists
        """

        name = p['name']
        d = self.session.wallet.get_my_claim(name)
        d.addCallback(lambda r: self._render_response(r, OK_CODE))
        return d

    def jsonrpc_get_claim_info(self, p):
        """
            Resolve claim info from a LBRY uri

            Args:
                'name': name to look up, string, do not include lbry:// prefix
            Returns:
                txid, amount, value, n, height
        """

        def _convert_amount_to_float(r):
            if not r:
                return False
            else:
                r['amount'] = float(r['amount']) / 10**8
                return r

        name = p['name']
        txid = p.get('txid', None)
        d = self.session.wallet.get_claim_info(name, txid)
        d.addCallback(_convert_amount_to_float)
        d.addCallback(lambda r: self._render_response(r, OK_CODE))
        return d

    def _process_get_parameters(self, p):
        """Extract info from input parameters and fill in default values for `get` call."""
        # TODO: this process can be abstracted s.t. each method
        #       can spec what parameters it expects and how to set default values
        timeout = p.get('timeout', self.download_timeout)
        download_directory = p.get('download_directory', self.download_directory)
        file_name = p.get('file_name')
        stream_info = p.get('stream_info')
        sd_hash = get_sd_hash(stream_info)
        wait_for_write = p.get('wait_for_write', True)
        name = p.get('name')
        return Parameters(
            timeout=timeout,
            download_directory=download_directory,
            file_name=file_name,
            stream_info=stream_info,
            sd_hash=sd_hash,
            wait_for_write=wait_for_write,
            name=name
        )

    @AuthJSONRPCServer.auth_required
    def jsonrpc_get(self, p):
        """Download stream from a LBRY uri.

        Args:
            'name': name to download, string
            'download_directory': optional, path to directory where file will be saved, string
            'file_name': optional, a user specified name for the downloaded file
            'stream_info': optional, specified stream info overrides name
            'timeout': optional
            'wait_for_write': optional, defaults to True
        Returns:
            'stream_hash': hex string
            'path': path of download
        """
        params = self._process_get_parameters(p)
        if not params.name:
            return server.failure
        if params.name in self.waiting_on:
            return server.failure
        d = self._download_name(name=params.name,
                                timeout=params.timeout,
                                download_directory=params.download_directory,
                                stream_info=params.stream_info,
                                file_name=params.file_name,
                                wait_for_write=params.wait_for_write)
        # TODO: downloading can timeout.  Not sure what to do when that happens
        d.addCallbacks(get_output_callback(params), lambda err: str(err))
        d.addCallback(lambda message: self._render_response(message, OK_CODE))
        return d

    @AuthJSONRPCServer.auth_required
    def jsonrpc_stop_lbry_file(self, p):
        """
        Stop lbry file

        Args:
            'name': stop file by lbry uri,
            'sd_hash': stop file by the hash in the name claim,
            'file_name': stop file by its name in the downloads folder,
        Returns:
            confirmation message
        """

        def _stop_file(f):
            d =  self.lbry_file_manager.toggle_lbry_file_running(f)
            d.addCallback(lambda _: "Stopped LBRY file")
            return d

        if p.keys()[0] in ['name', 'sd_hash', 'file_name']:
            search_type = p.keys()[0]
            d = self._get_lbry_file(search_type, p[search_type], return_json=False)
            d.addCallback(lambda l: _stop_file(l) if not l.stopped else "LBRY file wasn't running")

        d.addCallback(lambda r: self._render_response(r, OK_CODE))
        return d

    @AuthJSONRPCServer.auth_required
    def jsonrpc_start_lbry_file(self, p):
        """
        Stop lbry file

        Args:
            'name': stop file by lbry uri,
            'sd_hash': stop file by the hash in the name claim,
            'file_name': stop file by its name in the downloads folder,
        Returns:
            confirmation message
        """

        def _start_file(f):
            d = self.lbry_file_manager.toggle_lbry_file_running(f)
            return defer.succeed("Started LBRY file")

        if p.keys()[0] in ['name', 'sd_hash', 'file_name']:
            search_type = p.keys()[0]
            d = self._get_lbry_file(search_type, p[search_type], return_json=False)
            d.addCallback(lambda l: _start_file(l) if l.stopped else "LBRY file was already running")

        d.addCallback(lambda r: self._render_response(r, OK_CODE))
        return d

    def jsonrpc_get_est_cost(self, p):
        """
        Get estimated cost for a lbry uri

        Args:
            'name': lbry uri
        Returns:
            estimated cost
        """

        name = p['name']

        d = self._get_est_cost(name)
        d.addCallback(lambda r: self._render_response(r, OK_CODE))
        return d

    def jsonrpc_search_nametrie(self, p):
        """
        Search the nametrie for claims

        Args:
            'search': search query, string
        Returns:
            List of search results
        """

        # TODO: change this function to "search"

        if 'search' in p.keys():
            search = p['search']
        else:
            return self._render_response(None, BAD_REQUEST)

        # TODO: have ui accept the actual outputs
        def _clean(n):
            t = []
            for i in n:
                td = {k: i['value'][k] for k in i['value']}
                td['cost_est'] = float(i['cost'])
                td['thumbnail'] = i['value'].get('thumbnail', "img/Free-speech-flag.svg")
                td['name'] = i['name']
                t.append(td)
            return t

        log.info('Search: %s' % search)

        d = self._search(search)
        d.addCallback(_clean)
        d.addCallback(lambda results: self._render_response(results, OK_CODE))

        return d

    @AuthJSONRPCServer.auth_required
    def jsonrpc_delete_lbry_file(self, p):
        """
        Delete a lbry file

        Args:
            'file_name': downloaded file name, string
        Returns:
            confirmation message
        """

        if 'delete_target_file' in p.keys():
            delete_file = p['delete_target_file']
        else:
            delete_file = True

        def _delete_file(f):
            file_name = f.file_name
            d = self._delete_lbry_file(f, delete_file=delete_file)
            d.addCallback(lambda _: "Deleted LBRY file" + file_name)
            return d

        if 'name' in p.keys() or 'sd_hash' in p.keys() or 'file_name' in p.keys():
            search_type = [k for k in p.keys() if k != 'delete_target_file'][0]
            d = self._get_lbry_file(search_type, p[search_type], return_json=False)
            d.addCallback(lambda l: _delete_file(l) if l else False)

        d.addCallback(lambda r: self._render_response(r, OK_CODE))
        return d

    @AuthJSONRPCServer.auth_required
    def jsonrpc_publish(self, p):
        """
        Make a new name claim and publish associated data to lbrynet

        Args:
            'name': name to be claimed, string
            'file_path': path to file to be associated with name, string
            'bid': amount of credits to commit in this claim, float
            'metadata': metadata dictionary
            optional 'fee'
        Returns:
            Claim txid
        """

        def _set_address(address, currency, m):
            log.info("Generated new address for key fee: " + str(address))
            m['fee'][currency]['address'] = address
            return m

        def _reflect_if_possible(sd_hash, txid):
            d = self._get_lbry_file('sd_hash', sd_hash, return_json=False)
            d.addCallback(self._reflect)
            d.addCallback(lambda _: txid)
            return d

        name = p['name']

        log.info("Publish: ")
        log.info(p)

        try:
            verify_name_characters(name)
        except AssertionError:
            log.error("Bad name")
            return defer.fail(InvalidNameError("Bad name"))

        bid = p['bid']

        try:
            metadata = Metadata(p['metadata'])
            make_lbry_file = False
            sd_hash = metadata['sources']['lbry_sd_hash']
            log.info("Update publish for %s using existing stream", name)
        except ValidationError:
            make_lbry_file = True
            sd_hash = None
            metadata = p['metadata']
            file_path = p['file_path']
            if not file_path:
                return defer.fail(Exception("No file given to publish"))
            if not os.path.isfile(file_path):
                return defer.fail(Exception("Specified file for publish doesnt exist: %s" % file_path))

        if not self.pending_claim_checker.running:
            self.pending_claim_checker.start(30)

        d = self._resolve_name(name, force_refresh=True)
        d.addErrback(lambda _: None)

        if 'fee' in p:
            metadata['fee'] = p['fee']
            assert len(metadata['fee']) == 1, "Too many fees"
            for c in metadata['fee']:
                if 'address' not in metadata['fee'][c]:
                    d.addCallback(lambda _: self.session.wallet.get_new_address())
                    d.addCallback(lambda addr: _set_address(addr, c, metadata))
        else:
            d.addCallback(lambda _: metadata)
        if make_lbry_file:
            pub = Publisher(self.session, self.lbry_file_manager, self.session.wallet)
            d.addCallback(lambda meta: pub.start(name, file_path, bid, meta))
        else:
            d.addCallback(lambda meta: self.session.wallet.claim_name(name, bid, meta))
            if sd_hash:
                d.addCallback(lambda txid: _reflect_if_possible(sd_hash, txid))

        d.addCallback(lambda txid: self._add_to_pending_claims(name, txid))
        d.addCallback(lambda r: self._render_response(r, OK_CODE))

        return d

    @AuthJSONRPCServer.auth_required
    def jsonrpc_abandon_claim(self, p):
        """
        Abandon a name and reclaim credits from the claim

        Args:
            'txid': txid of claim, string
        Return:
            txid
        """

        if 'txid' in p.keys():
            txid = p['txid']
        else:
            return server.failure

        def _disp(x):
            log.info("Abandoned name claim tx " + str(x))
            return self._render_response(x, OK_CODE)

        d = defer.Deferred()
        d.addCallback(lambda _: self.session.wallet.abandon_name(txid))
        d.addCallback(_disp)
        d.callback(None)

        return d

    @AuthJSONRPCServer.auth_required
    def jsonrpc_abandon_name(self, p):
        """
        DEPRECIATED, use abandon_claim

        Args:
            'txid': txid of claim, string
        Return:
            txid
        """

        return self.jsonrpc_abandon_claim(p)

    @AuthJSONRPCServer.auth_required
    def jsonrpc_support_claim(self, p):
        """
        Support a name claim

        Args:
            'name': name
            'claim_id': claim id of claim to support
            'amount': amount to support by
        Return:
            txid
        """

        name = p['name']
        claim_id = p['claim_id']
        amount = p['amount']
        d = self.session.wallet.support_claim(name, claim_id, amount)
        d.addCallback(lambda r: self._render_response(r, OK_CODE))
        return d

    @AuthJSONRPCServer.auth_required
    def jsonrpc_get_name_claims(self):
        """
        Get my name claims

        Args:
            None
        Returns
            list of name claims
        """

        def _clean(claims):
            for c in claims:
                for k in c.keys():
                    if isinstance(c[k], Decimal):
                        c[k] = float(c[k])
            return defer.succeed(claims)

        d = self.session.wallet.get_name_claims()
        d.addCallback(_clean)
        d.addCallback(lambda claims: self._render_response(claims, OK_CODE))

        return d

    def jsonrpc_get_claims_for_name(self, p):
        """
        Get claims for a name

        Args:
            'name': name
        Returns
            list of name claims
        """

        name = p['name']
        d = self.session.wallet.get_claims_for_name(name)
        d.addCallback(lambda r: self._render_response(r, OK_CODE))
        return d

    @AuthJSONRPCServer.auth_required
    def jsonrpc_get_transaction_history(self):
        """
        Get transaction history

        Args:
            None
        Returns:
            list of transactions
        """

        d = self.session.wallet.get_history()
        d.addCallback(lambda r: self._render_response(r, OK_CODE))
        return d

    def jsonrpc_get_transaction(self, p):
        """
        Get a decoded transaction from a txid

        Args:
            txid: txid hex string
        Returns:
            JSON formatted transaction
        """


        txid = p['txid']
        d = self.session.wallet.get_tx_json(txid)
        d.addCallback(lambda r: self._render_response(r, OK_CODE))
        return d

    @AuthJSONRPCServer.auth_required
    def jsonrpc_address_is_mine(self, p):
        """
        Checks if an address is associated with the current wallet.

        Args:
            address: string
        Returns:
            is_mine: bool
        """

        address = p['address']

        d = self.session.wallet.address_is_mine(address)
        d.addCallback(lambda is_mine: self._render_response(is_mine, OK_CODE))

        return d

    @AuthJSONRPCServer.auth_required
    def jsonrpc_get_public_key_from_wallet(self, p):
        """
        Get public key from wallet address

        Args:
            wallet: wallet address, base58
        Returns:
            public key
        """

        wallet = p['wallet']
        d = self.session.wallet.get_pub_keys(wallet)
        d.addCallback(lambda r: self._render_response(r, OK_CODE))

    def jsonrpc_get_time_behind_blockchain(self):
        """
        Get number of blocks behind the blockchain

        Args:
            None
        Returns:
            number of blocks behind blockchain, int
        """

        def _get_time_behind():
            try:
                local_height = self.session.wallet.network.get_local_height()
                remote_height = self.session.wallet.network.get_server_height()
                return defer.succeed(remote_height - local_height)
            except:
                return defer.fail()

        d = _get_time_behind()
        d.addCallback(lambda r: self._render_response(r, OK_CODE))

        return d

    @AuthJSONRPCServer.auth_required
    def jsonrpc_get_new_address(self):
        """
        Generate a new wallet address

        Args:
            None
        Returns:
            new wallet address, base 58 string
        """

        def _disp(address):
            log.info("Got new wallet address: " + address)
            return defer.succeed(address)

        d = self.session.wallet.get_new_address()
        d.addCallback(_disp)
        d.addCallback(lambda address: self._render_response(address, OK_CODE))
        return d

    @AuthJSONRPCServer.auth_required
    def jsonrpc_send_amount_to_address(self, p):
        """
            Send credits to an address

            Args:
                amount: the amount to send
                address: the address of the recipient
            Returns:
                True if payment successfully scheduled
        """

        if 'amount' in p.keys() and 'address' in p.keys():
            amount = p['amount']
            address = p['address']
        else:
            return server.failure

        reserved_points = self.session.wallet.reserve_points(address, amount)
        if reserved_points is None:
            return defer.fail(InsufficientFundsError())
        d = self.session.wallet.send_points_to_address(reserved_points, amount)
        d.addCallback(lambda _: self._render_response(True, OK_CODE))
        return d

    def jsonrpc_get_best_blockhash(self):
        """
            Get hash of most recent block

            Args:
                None
            Returns:
                Hash of most recent block
        """

        d = self.session.wallet.get_best_blockhash()
        d.addCallback(lambda r: self._render_response(r, OK_CODE))
        return d

    def jsonrpc_get_block(self, p):
        """
            Get contents of a block

            Args:
                blockhash: hash of the block to look up
            Returns:
                requested block
        """

        if 'blockhash' in p.keys():
            blockhash = p['blockhash']
            d = self.session.wallet.get_block(blockhash)
        elif 'height' in p.keys():
            height = p['height']
            d = self.session.wallet.get_block_info(height)
            d.addCallback(lambda blockhash: self.session.wallet.get_block(blockhash))
        else:
            return server.failure
        d.addCallback(lambda r: self._render_response(r, OK_CODE))
        return d

    def jsonrpc_get_claims_for_tx(self, p):
        """
            Get claims for tx

            Args:
                txid: txid of a name claim transaction
            Returns:
                any claims contained in the requested tx
        """

        if 'txid' in p.keys():
            txid = p['txid']
        else:
            return server.failure

        d = self.session.wallet.get_claims_from_tx(txid)
        d.addCallback(lambda r: self._render_response(r, OK_CODE))
        return d

    @AuthJSONRPCServer.auth_required
    def jsonrpc_download_descriptor(self, p):
        """
        Download and return a sd blob

        Args:
            sd_hash
        Returns
            sd blob, dict
        """
        sd_hash = p['sd_hash']
        timeout = p.get('timeout', lbrynet_settings.sd_download_timeout)

        d = self._download_sd_blob(sd_hash, timeout)
        d.addCallbacks(lambda r: self._render_response(r, OK_CODE), lambda _: self._render_response(False, OK_CODE))
        return d

    def jsonrpc_get_nametrie(self):
        """
            Get the nametrie

            Args:
                None
            Returns:
                Name claim trie
        """

        d = self.session.wallet.get_nametrie()
        d.addCallback(lambda r: [i for i in r if 'txid' in i.keys()])
        d.addCallback(lambda r: self._render_response(r, OK_CODE))
        return d

    @AuthJSONRPCServer.auth_required
    def jsonrpc_set_miner(self, p):
        """
            Start of stop the miner, function only available when lbrycrd is set as the wallet

            Args:
                run: True/False
            Returns:
                miner status, True/False
        """

        stat = p['run']
        if stat:
            d = self.session.wallet.start_miner()
        else:
            d = self.session.wallet.stop_miner()
        d.addCallback(lambda _: self.session.wallet.get_miner_status())
        d.addCallback(lambda r: self._render_response(r, OK_CODE))
        return d

    def jsonrpc_get_miner_status(self):
        """
            Get status of miner

            Args:
                None
            Returns:
                True/False
        """

        d = self.session.wallet.get_miner_status()
        d.addCallback(lambda r: self._render_response(r, OK_CODE))
        return d

    def jsonrpc_log(self, p):
        """
        Log message

        Args:
            'message': message to be logged
        Returns:
             True
        """

        message = p['message']
        log.info("API client log request: %s" % message)
        return self._render_response(True, OK_CODE)

    def jsonrpc_upload_log(self, p=None):
        """
        Upload log

        Args, optional:
            'name_prefix': prefix to indicate what is requesting the log upload
            'exclude_previous': true/false, whether or not to exclude previous sessions from upload, defaults on true
        Returns:
            True
        """

        if p:
            if 'name_prefix' in p.keys():
                log_type = p['name_prefix'] + '_api'
            elif 'log_type' in p.keys():
                log_type = p['log_type'] + '_api'
            else:
                log_type = None

            if 'exclude_previous' in p.keys():
                exclude_previous = p['exclude_previous']
            else:
                exclude_previous = True

            if 'message' in p.keys():
                log.info("Upload log message: " + str(p['message']))

            if 'force' in p.keys():
                force = p['force']
            else:
                force = False
        else:
            log_type = "api"
            exclude_previous = True

        d = self._upload_log(log_type=log_type, exclude_previous=exclude_previous, force=force)
        if 'message' in p.keys():
            d.addCallback(lambda _: self._log_to_slack(p['message']))
        d.addCallback(lambda _: self._render_response(True, OK_CODE))
        return d

    @AuthJSONRPCServer.auth_required
    def jsonrpc_configure_ui(self, p):
        """
        Configure the UI being hosted

        Args, optional:
            'branch': a branch name on lbryio/lbry-web-ui
            'path': path to a ui folder
        """

        if 'check_requirements' in p:
            check_require = p['check_requirements']
        else:
            check_require = True

        if 'path' in p:
            d = self.lbry_ui_manager.setup(user_specified=p['path'], check_requirements=check_require)
        elif 'branch' in p:
            d = self.lbry_ui_manager.setup(branch=p['branch'], check_requirements=check_require)
        else:
            d = self.lbry_ui_manager.setup(check_requirements=check_require)
        d.addCallback(lambda r: self._render_response(r, OK_CODE))

        return d

    @AuthJSONRPCServer.auth_required
    def jsonrpc_reveal(self, p):
        """
        Reveal a file or directory in file browser

        Args:
            'path': path to be selected in file browser
        Returns:
            True, opens file browser
        """
        path = p['path']
        if sys.platform == "darwin":
            d = threads.deferToThread(subprocess.Popen, ['open', '-R', path])
        else:
            # No easy way to reveal specific files on Linux, so just open the containing directory
            d = threads.deferToThread(subprocess.Popen, ['xdg-open', os.path.dirname(path)])

        d.addCallback(lambda _: self._render_response(True, OK_CODE))
        return d

    def jsonrpc_get_peers_for_hash(self, p):
        """
        Get peers for blob hash

        Args:
            'blob_hash': blob hash
        Returns:
            List of contacts
        """

        blob_hash = p['blob_hash']

        d = self.session.peer_finder.find_peers_for_blob(blob_hash)
        d.addCallback(lambda r: [[c.host, c.port, c.is_available()] for c in r])
        d.addCallback(lambda r: self._render_response(r, OK_CODE))
        return d

    def jsonrpc_announce_all_blobs_to_dht(self):
        """
        Announce all blobs to the dht

        Args:
            None
        Returns:

        """

        d = self.session.blob_manager.immediate_announce_all_blobs()
        d.addCallback(lambda _: self._render_response("Announced", OK_CODE))
        return d

    def jsonrpc_reflect(self, p):
        """
        Reflect a stream

        Args:
            sd_hash: sd_hash of lbry file
        Returns:
            True or traceback
        """

        sd_hash = p['sd_hash']
        d = self._get_lbry_file('sd_hash', sd_hash, return_json=False)
        d.addCallback(self._reflect)
        d.addCallbacks(lambda _: self._render_response(True, OK_CODE), lambda err: self._render_response(err.getTraceback(), OK_CODE))
        return d

    def jsonrpc_get_blob_hashes(self):
        """
        Returns all blob hashes

        Args:
            None
        Returns:
            list of blob hashes
        """

        d = self.session.blob_manager.get_all_verified_blobs()
        d.addCallback(lambda r: self._render_response(r, OK_CODE))
        return d

    def jsonrpc_reflect_all_blobs(self):
        """
        Reflects all saved blobs

        Args:
            None
        Returns:
            True
        """

        d = self.session.blob_manager.get_all_verified_blobs()
        d.addCallback(self._reflect_blobs)
        d.addCallback(lambda r: self._render_response(r, OK_CODE))
        return d

    def jsonrpc_get_search_servers(self):
        """
        Get list of lighthouse servers
        Args:
            None
        Returns:
            List of address:port
        """

        d = self._render_response(lbrynet_settings.search_servers, OK_CODE)
        return d

    def jsonrpc_get_mean_availability(self):
        """
        Get mean blob availability

        Args:
            None
        Returns:
            Mean peers for a blob
        """

        d = self._render_response(self.session.blob_tracker.last_mean_availability, OK_CODE)
        return d

    def jsonrpc_get_availability(self, p):
        """
        Get stream availability for a winning claim

        Arg:
            name (str): lbry uri

        Returns:
             peers per blob / total blobs
        """

        def _get_mean(blob_availabilities):
            peer_counts = []
            for blob_availability in blob_availabilities:
                for blob, peers in blob_availability.iteritems():
                    peer_counts.append(peers)
            if peer_counts:
                return round(1.0 * sum(peer_counts) / len(peer_counts), 2)
            else:
                return 0.0

        name = p['name']

        d = self._resolve_name(name, force_refresh=True)
        d.addCallback(get_sd_hash)
        d.addCallback(self._download_sd_blob)
        d.addCallbacks(lambda descriptor: [blob.get('blob_hash') for blob in descriptor['blobs']],
                       lambda _: [])
        d.addCallback(self.session.blob_tracker.get_availability_for_blobs)
        d.addCallback(_get_mean)
        d.addCallback(lambda result: self._render_response(result, OK_CODE))

        return d

    @AuthJSONRPCServer.auth_required
    def jsonrpc_test_api_authentication(self):
        if self._use_authentication:
            return self._render_response(True, OK_CODE)
        return self._render_response("Not using authentication", OK_CODE)


def get_lbrynet_version_from_github():
    """Return the latest released version from github."""
    response = requests.get('https://api.github.com/repos/lbryio/lbry/releases/latest')
    release = response.json()
    tag = release['tag_name']
    # githubs documentation claims this should never happen, but we'll check just in case
    if release['prerelease']:
        raise Exception('Release {} is a pre-release'.format(tag))
    return get_version_from_tag(tag)


def get_version_from_tag(tag):
    match = re.match('v([\d.]+)', tag)
    if match:
        return match.group(1)
    else:
        raise Exception('Failed to parse version from tag {}'.format(tag))


def get_sd_hash(stream_info):
    if not stream_info:
        return None
    try:
        return stream_info['sources']['lbry_sd_hash']
    except KeyError:
        return stream_info.get('stream_hash')


def get_output_callback(params):
    def callback(l):
        return {
            'stream_hash': params.sd_hash if params.stream_info else l.sd_hash,
            'path': os.path.join(params.download_directory, l.file_name)
        }
    return callback


def get_darwin_lbrycrdd_path():
    # use the path from the bundle if its available.
    default = "./lbrycrdd"
    try:
        import Foundation
    except ImportError:
        log.warning('Foundation module not installed, falling back to default lbrycrdd path')
        return default
    else:
        try:
            bundle = Foundation.NSBundle.mainBundle()
            return bundle.pathForResource_ofType_('lbrycrdd', None)
        except Exception:
            log.exception('Failed to get path from bundle, falling back to default')
            return default


class _DownloadNameHelper(object):
    def __init__(self, daemon, name, timeout=lbrynet_settings.download_timeout, download_directory=None,
                 file_name=None, wait_for_write=True):
        self.daemon = daemon
        self.name = name
        self.timeout = timeout
        if not download_directory or not os.path.isdir(download_directory):
            self.download_directory = daemon.download_directory
        else:
            self.download_directory = download_directory
        self.file_name = file_name
        self.wait_for_write = wait_for_write

    def _setup_stream(self, stream_info):
        stream_hash = get_sd_hash(stream_info)
        d = self.daemon._get_lbry_file_by_sd_hash(stream_hash)
        d.addCallback(self._prepend_stream_info, stream_info)
        return d

    def _prepend_stream_info(self, lbry_file, stream_info):
        if lbry_file:
            if os.path.isfile(os.path.join(self.download_directory, lbry_file.file_name)):
                return defer.succeed((stream_info, lbry_file))
        return defer.succeed((stream_info, None))

    def wait_or_get_stream(self, args):
        stream_info, lbry_file = args
        if lbry_file:
            log.debug('Wait on lbry_file')
            return self._wait_on_lbry_file(lbry_file)
        else:
            log.debug('No lbry_file, need to get stream')
            return self._get_stream(stream_info)

    def _get_stream(self, stream_info):
        d = self.daemon.add_stream(
            self.name, self.timeout, self.download_directory, self.file_name, stream_info)

        def _handle_timeout(args):
            was_successful, _, _ = args
            if not was_successful:
                log.warning("lbry://%s timed out, removing from streams", self.name)
                del self.daemon.streams[self.name]

        d.addCallback(_handle_timeout)

        if self.wait_for_write:
            d.addCallback(lambda _: self._wait_for_write())

        def _get_stream_for_return():
            stream = self.daemon.streams.get(self.name, None)
            if stream:
                return stream.downloader
            else:
                self._remove_from_wait("Timed out")
                return defer.fail(Exception("Timed out"))

        d.addCallback(lambda _: _get_stream_for_return())
        return d

    def _wait_for_write(self):
        d = defer.succeed(None)
        if not self.has_downloader_wrote():
            d.addCallback(lambda _: reactor.callLater(1, self._wait_for_write))
        return d

    def has_downloader_wrote(self):
        stream = self.daemon.streams.get(self.name, False)
        if stream:
            downloader = stream.downloader
        else:
            downloader = False
        if not downloader:
            return False
        return self.get_written_bytes(downloader.file_name)

    def _wait_on_lbry_file(self, f):
        written_bytes = self.get_written_bytes(f.file_name)
        if written_bytes:
            return defer.succeed(self._disp_file(f))
        return task.deferLater(reactor, 1, self._wait_on_lbry_file, f)

    def get_written_bytes(self, file_name):
        """Returns the number of bytes written to `file_name`.

        Returns False if there were issues reading `file_name`.
        """
        try:
            file_path = os.path.join(self.download_directory, file_name)
            if os.path.isfile(file_path):
                written_file = file(file_path)
                written_file.seek(0, os.SEEK_END)
                written_bytes = written_file.tell()
                written_file.close()
            else:
                written_bytes = False
        except Exception:
            writen_bytes = False
        return written_bytes

    def _disp_file(self, f):
        file_path = os.path.join(self.download_directory, f.file_name)
        log.info("Already downloaded: %s --> %s", f.sd_hash, file_path)
        return f

    def _remove_from_wait(self, r):
        if self.name in self.daemon.waiting_on:
            del self.daemon.waiting_on[self.name]
        return r


class _ResolveNameHelper(object):
    def __init__(self, daemon, name, force_refresh):
        self.daemon = daemon
        self.name = name
        self.force_refresh = force_refresh

    def get_deferred(self):
        if self.need_fresh_stream():
            log.info("Resolving stream info for lbry://%s", self.name)
            d = self.wallet.get_stream_info_for_name(self.name)
            d.addCallbacks(self._cache_stream_info, lambda _: defer.fail(UnknownNameError))
        else:
            log.debug("Returning cached stream info for lbry://%s", self.name)
            d = defer.succeed(self.name_data['claim_metadata'])
        return d

    @property
    def name_data(self):
        return self.daemon.name_cache[self.name]

    @property
    def wallet(self):
        return self.daemon.session.wallet

    def now(self):
        return self.daemon._get_long_count_timestamp()

    def _add_txid(self, txid):
        self.name_data['txid'] = txid
        return defer.succeed(None)

    def _cache_stream_info(self, stream_info):
        self.daemon.name_cache[self.name] = {
            'claim_metadata': stream_info,
            'timestamp': self.now()
        }
        d = self.wallet.get_txid_for_name(self.name)
        d.addCallback(self._add_txid)
        d.addCallback(lambda _: self.daemon._update_claim_cache())
        d.addCallback(lambda _: self.name_data['claim_metadata'])
        return d

    def need_fresh_stream(self):
        return self.force_refresh or not self.is_in_cache() or self.is_cached_name_expired()

    def is_in_cache(self):
        return self.name in self.daemon.name_cache

    def is_cached_name_expired(self):
        time_in_cache = self.now() - self.name_data['timestamp']
        return time_in_cache >= self.daemon.cache_time<|MERGE_RESOLUTION|>--- conflicted
+++ resolved
@@ -5,11 +5,6 @@
 import platform
 import random
 import re
-<<<<<<< HEAD
-import socket
-=======
-import string
->>>>>>> 727ea12d
 import subprocess
 import sys
 import base58
@@ -56,29 +51,8 @@
 from lbrynet.lbrynet_daemon.Publisher import Publisher
 from lbrynet.lbrynet_daemon.ExchangeRateManager import ExchangeRateManager
 from lbrynet.lbrynet_daemon.Lighthouse import LighthouseClient
-<<<<<<< HEAD
 from lbrynet.lbrynet_daemon.auth.server import AuthJSONRPCServer
-=======
-from lbrynet.metadata.Metadata import Metadata, verify_name_characters
-from lbrynet.core import log_support
-from lbrynet.core import utils
-from lbrynet.core.utils import generate_id
-from lbrynet.lbrynet_console.Settings import Settings
-from lbrynet.conf import MIN_BLOB_DATA_PAYMENT_RATE, DEFAULT_MAX_SEARCH_RESULTS, \
-                         KNOWN_DHT_NODES, DEFAULT_MAX_KEY_FEE, DEFAULT_WALLET, \
-                         DEFAULT_SEARCH_TIMEOUT, DEFAULT_CACHE_TIME, DEFAULT_UI_BRANCH, \
-                         LOG_POST_URL, LOG_FILE_NAME, REFLECTOR_SERVERS, SEARCH_SERVERS
-from lbrynet.conf import DEFAULT_SD_DOWNLOAD_TIMEOUT
-from lbrynet.conf import DEFAULT_TIMEOUT, is_generous_host
-from lbrynet import conf
-from lbrynet.core.StreamDescriptor import StreamDescriptorIdentifier, download_sd_blob, BlobStreamDescriptorReader
-from lbrynet.core.Session import Session
-from lbrynet.core.PTCWallet import PTCWallet
-from lbrynet.core.Wallet import LBRYcrdWallet, LBRYumWallet
-from lbrynet.lbryfilemanager.EncryptedFileManager import EncryptedFileManager
-from lbrynet.lbryfile.EncryptedFileMetadataManager import DBEncryptedFileMetadataManager, TempEncryptedFileMetadataManager
-from lbrynet import reflector
->>>>>>> 727ea12d
+
 
 
 # TODO: this code snippet is everywhere. Make it go away
@@ -102,7 +76,7 @@
 
 INITIALIZING_CODE = 'initializing'
 LOADING_DB_CODE = 'loading_db'
-LOADING_WALLET_CODE = 'loading_wallet'
+LOADING_wallet_CODE = 'loading_wallet'
 LOADING_FILE_MANAGER_CODE = 'loading_file_manager'
 LOADING_SERVER_CODE = 'loading_server'
 STARTED_CODE = 'started'
@@ -110,7 +84,7 @@
 STARTUP_STAGES = [
                     (INITIALIZING_CODE, 'Initializing...'),
                     (LOADING_DB_CODE, 'Loading databases...'),
-                    (LOADING_WALLET_CODE, 'Catching up with the blockchain... %s'),
+                    (LOADING_wallet_CODE, 'Catching up with the blockchain... %s'),
                     (LOADING_FILE_MANAGER_CODE, 'Setting up file manager'),
                     (LOADING_SERVER_CODE, 'Starting lbrynet'),
                     (STARTED_CODE, 'Started lbrynet'),
@@ -131,11 +105,11 @@
 
 CONNECT_CODE_VERSION_CHECK = 'version_check'
 CONNECT_CODE_NETWORK = 'network_connection'
-CONNECT_CODE_WALLET = 'wallet_catchup_lag'
+CONNECT_CODE_wallet = 'wallet_catchup_lag'
 CONNECTION_PROBLEM_CODES = [
         (CONNECT_CODE_VERSION_CHECK, "There was a problem checking for updates on github"),
         (CONNECT_CODE_NETWORK, "Your internet connection appears to have been interrupted"),
-        (CONNECT_CODE_WALLET, "Synchronization with the blockchain is lagging... if this continues try restarting LBRY")
+        (CONNECT_CODE_wallet, "Synchronization with the blockchain is lagging... if this continues try restarting LBRY")
         ]
 
 BAD_REQUEST = 400
@@ -144,10 +118,7 @@
 
 # TODO alert if your copy of a lbry file is out of date with the name record
 
-<<<<<<< HEAD
-REMOTE_SERVER = "www.google.com"
-=======
->>>>>>> 727ea12d
+REMOTE_SERVER = "www.lbry.io"
 
 
 class Parameters(object):
@@ -160,8 +131,8 @@
     LBRYnet daemon, a jsonrpc interface to lbry functions
     """
 
-    def __init__(self, root, use_authentication=lbrynet_settings.USE_AUTH_HTTP):
-        AuthJSONRPCServer.__init__(self, use_authentication)
+    def __init__(self, root):
+        AuthJSONRPCServer.__init__(self, lbrynet_settings.use_auth_http)
         reactor.addSystemEventTrigger('before', 'shutdown', self._shutdown)
 
         self.allowed_during_startup = ['is_running', 'is_first_run',
@@ -170,7 +141,7 @@
                                        'version', 'get_search_servers']
         last_version = {'last_version': {'lbrynet': lbrynet_version, 'lbryum': lbryum_version}}
         lbrynet_settings.update(last_version)
-        self.db_dir = lbrynet_settings.DATA_DIR
+        self.db_dir = lbrynet_settings.data_dir
         self.download_directory = lbrynet_settings.download_directory
         self.created_data_dir = False
         if not os.path.exists(self.db_dir):
@@ -192,7 +163,7 @@
         self.download_timeout = lbrynet_settings.download_timeout
         self.max_search_results = lbrynet_settings.max_search_results
         self.run_reflector_server = lbrynet_settings.run_reflector_server
-        self.wallet_type = lbrynet_settings.WALLET
+        self.wallet_type = lbrynet_settings.wallet
         self.delete_blobs_on_remove = lbrynet_settings.delete_blobs_on_remove
         self.peer_port = lbrynet_settings.peer_port
         self.reflector_port = lbrynet_settings.reflector_port
@@ -219,176 +190,20 @@
         self.uploaded_temp_files = []
         self._session_id = base58.b58encode(generate_id())
         self.lbryid = None
-
-<<<<<<< HEAD
-=======
-        if os.name == "nt":
-            from lbrynet.winhelpers.knownpaths import get_path, FOLDERID, UserHandle
-            default_download_directory = get_path(FOLDERID.Downloads, UserHandle.current)
-            self.db_dir = os.path.join(get_path(FOLDERID.RoamingAppData, UserHandle.current), "lbrynet")
-            try:
-                os.makedirs(self.db_dir)
-            except OSError:
-                if not os.path.isdir(self.db_dir):
-                    raise
-        elif sys.platform == "darwin":
-            default_download_directory = os.path.join(os.path.expanduser("~"), 'Downloads')
-            self.db_dir = user_data_dir("LBRY")
-        else:
-            default_download_directory = os.path.join(os.path.expanduser("~"), 'Downloads')
-            self.db_dir = os.path.join(os.path.expanduser("~"), ".lbrynet")
-            try:
-                if not os.path.isdir(default_download_directory):
-                    os.mkdir(default_download_directory)
-            except:
-                log.info("Couldn't make download directory, using home")
-                default_download_directory = os.path.expanduser("~")
-
-        old_conf_path = os.path.join(self.db_dir, 'daemon_settings.json')
         self.daemon_conf = os.path.join(self.db_dir, 'daemon_settings.yml')
 
-        if os.path.isfile(old_conf_path):
-            log.info("Migrating .json config file to .yml")
-            tmp_settings = utils.load_settings(old_conf_path)
-            utils.save_settings(self.daemon_conf, tmp_settings)
-            try:
-                os.remove(old_conf_path)
-                log.info("Cleaned up old config file")
-            except:
-                log.warning("Failed to remove old config file")
-
-        self.default_settings = {
-            'run_on_startup': False,
-            'data_rate': MIN_BLOB_DATA_PAYMENT_RATE,
-            'max_key_fee': DEFAULT_MAX_KEY_FEE,
-            'download_directory': default_download_directory,
-            'max_upload': 0.0,
-            'max_download': 0.0,
-            'upload_log': True,
-            'search_timeout': DEFAULT_SEARCH_TIMEOUT,
-            'download_timeout': DEFAULT_TIMEOUT,
-            'max_search_results': DEFAULT_MAX_SEARCH_RESULTS,
-            'wallet_type': DEFAULT_WALLET,
-            'delete_blobs_on_remove': True,
-            'peer_port': 3333,
-            'dht_node_port': 4444,
-            'reflector_port': 5566,
-            'use_upnp': True,
-            'start_lbrycrdd': True,
-            'requested_first_run_credits': False,
-            'run_reflector_server': False,
-            'cache_time': DEFAULT_CACHE_TIME,
-            'startup_scripts': [],
-            'last_version': {'lbrynet': lbrynet_version, 'lbryum': lbryum_version}
-        }
 
         if os.path.isfile(self.daemon_conf):
-            loaded_settings = utils.load_settings(self.daemon_conf)
-            missing_settings = {}
-            removed_settings = {}
-            for k in self.default_settings.keys():
-                if k not in loaded_settings.keys():
-                    missing_settings[k] = self.default_settings[k]
-            for k in loaded_settings.keys():
-                if not k in self.default_settings.keys():
-                    log.info("Removing unused setting: " + k + " with value: " + str(loaded_settings[k]))
-                    removed_settings[k] = loaded_settings[k]
-                    del loaded_settings[k]
-            for k in missing_settings.keys():
-                log.info("Adding missing setting: " + k + " with default value: " + str(missing_settings[k]))
-                loaded_settings[k] = missing_settings[k]
-            if loaded_settings['wallet_type'] != self.wallet_type and self.wallet_type:
-                loaded_settings['wallet_type'] = self.wallet_type
-
-            if missing_settings or removed_settings:
-                log.info("Updated and loaded lbrynet-daemon configuration")
-            else:
-                log.info("Loaded lbrynet-daemon configuration")
-            self.session_settings = loaded_settings
-        else:
-            missing_settings = self.default_settings
-            log.info("Writing default settings : " + json.dumps(self.default_settings) + " --> " + str(self.daemon_conf))
-            self.session_settings = self.default_settings
-
-        if 'last_version' in missing_settings.keys():
-            self.session_settings['last_version'] = None
-
-        if self.session_settings['last_version'] != self.default_settings['last_version']:
-            self.session_settings['last_version'] = self.default_settings['last_version']
-            self.first_run_after_update = True
-            log.info("First run after update")
-            log.info("lbrynet %s --> %s" % (self.session_settings['last_version']['lbrynet'], self.default_settings['last_version']['lbrynet']))
-            log.info("lbryum %s --> %s" % (self.session_settings['last_version']['lbryum'], self.default_settings['last_version']['lbryum']))
-            if "0.4.5" == self.default_settings['last_version']['lbrynet']:
-                log.info("Lowering name cache time")
-                self.session_settings['cache_time'] = DEFAULT_CACHE_TIME
-
-        utils.save_settings(self.daemon_conf, self.session_settings)
-
-        self.run_on_startup = self.session_settings['run_on_startup']
-        self.data_rate = self.session_settings['data_rate']
-        self.max_key_fee = self.session_settings['max_key_fee']
-        self.download_directory = self.session_settings['download_directory']
-        self.max_upload = self.session_settings['max_upload']
-        self.max_download = self.session_settings['max_download']
-        self.upload_log = self.session_settings['upload_log']
-        self.search_timeout = self.session_settings['search_timeout']
-        self.download_timeout = self.session_settings['download_timeout']
-        self.max_search_results = self.session_settings['max_search_results']
-        self.run_reflector_server = self.session_settings['run_reflector_server']
-        ####
-        #
-        # Ignore the saved wallet type. Some users will have their wallet type
-        # saved as lbrycrd and we want wallets to be lbryum unless explicitly
-        # set on the command line to be lbrycrd.
-        #
-        # if self.session_settings['wallet_type'] in WALLET_TYPES and not wallet_type:
-        #     self.wallet_type = self.session_settings['wallet_type']
-        #     log.info("Using wallet type %s from config" % self.wallet_type)
-        # else:
-        #     self.wallet_type = wallet_type
-        #     self.session_settings['wallet_type'] = wallet_type
-        #     log.info("Using wallet type %s specified from command line" % self.wallet_type)
-        #
-        # Instead, if wallet is not set on the command line, default to the default wallet
-        #
-        if wallet_type:
-            log.info("Using wallet type %s specified from command line", wallet_type)
-            self.wallet_type = wallet_type
-        else:
-            log.info("Using the default wallet type %s", DEFAULT_WALLET)
-            self.wallet_type = DEFAULT_WALLET
-        if self.wallet_type not in conf.WALLET_TYPES:
-            raise ValueError('Wallet Type {} is not valid'.format(wallet_type))
-        #
-        ####
-        self.delete_blobs_on_remove = self.session_settings['delete_blobs_on_remove']
-        self.peer_port = self.session_settings['peer_port']
-        self.reflector_port = self.session_settings['reflector_port']
-        self.dht_node_port = self.session_settings['dht_node_port']
-        self.use_upnp = self.session_settings['use_upnp']
-        self.start_lbrycrdd = self.session_settings['start_lbrycrdd']
-        self.requested_first_run_credits = self.session_settings['requested_first_run_credits']
-        self.cache_time = self.session_settings['cache_time']
-        self.startup_scripts = self.session_settings['startup_scripts']
-
-        if os.path.isfile(os.path.join(self.db_dir, "stream_info_cache.json")):
-            f = open(os.path.join(self.db_dir, "stream_info_cache.json"), "r")
-            self.name_cache = json.loads(f.read())
-            f.close()
-            log.info("Loaded claim info cache")
-        else:
-            self.name_cache = {}
-
-        self.set_wallet_attributes()
-
-        self.created_data_dir = False
-        if not os.path.exists(self.db_dir):
-            os.mkdir(self.db_dir)
-            self.created_data_dir = True
-
-        self.blobfile_dir = os.path.join(self.db_dir, "blobfiles")
->>>>>>> 727ea12d
+            conf_settings = utils.load_settings(self.daemon_conf)
+            if 'last_version' in conf_settings:
+                if utils.version_is_greater_than(lbrynet_version, conf_settings['last_version']['lbrynet']):
+                    self.first_run_after_update = True
+                    log.info("First run after update")
+                    log.info("lbrynet %s --> %s", conf_settings['last_version']['lbrynet'], lbrynet_version)
+                    log.info("lbryum %s --> %s", conf_settings['last_version']['lbryum'], lbryum_version)
+
+        # utils.save_settings(self.daemon_conf)
+
         self.wallet_user = None
         self.wallet_password = None
         self.query_handlers = {}
@@ -908,7 +723,7 @@
         return d
 
     def _set_lbryid(self, lbryid):
-        if lbryid is None:
+        if lbryid is None or True:
             return self._make_lbryid()
         else:
             log.info("LBRY ID: " + base58.b58encode(lbryid))
@@ -961,8 +776,8 @@
             elif self.wallet_type == "lbryum":
                 log.info("Using lbryum wallet")
                 config = {'auto-connect': True}
-                if lbrynet_settings.LBRYUM_WALLET_DIR:
-                    config['lbryum_path'] = lbrynet_settings.LBRYUM_WALLET_DIR
+                if lbrynet_settings.lbryum_wallet_dir:
+                    config['lbryum_path'] = lbrynet_settings.lbryum_wallet_dir
                 d = defer.succeed(LBRYumWallet(self.db_dir, config))
             elif self.wallet_type == "ptc":
                 log.info("Using PTC wallet")
@@ -985,14 +800,8 @@
         def create_session(results):
             self.session = Session(results['default_data_payment_rate'], db_dir=self.db_dir, lbryid=self.lbryid,
                                        blob_dir=self.blobfile_dir, dht_node_port=self.dht_node_port,
-<<<<<<< HEAD
                                        known_dht_nodes=lbrynet_settings.known_dht_nodes, peer_port=self.peer_port,
                                        use_upnp=self.use_upnp, wallet=results['wallet'])
-=======
-                                       known_dht_nodes=self.known_dht_nodes, peer_port=self.peer_port,
-                                       use_upnp=self.use_upnp, wallet=results['wallet'],
-                                       is_generous=is_generous_host)
->>>>>>> 727ea12d
             self.startup_status = STARTUP_STAGES[2]
 
         dl = defer.DeferredList([d1, d2], fireOnOneErrback=True)
@@ -1282,7 +1091,7 @@
 
         log.info("Reflecting stream: %s" % stream_hash)
 
-        reflector_server = random.choice(lbrynet_settings.REFLECTOR_SERVERS)
+        reflector_server = random.choice(lbrynet_settings.reflector_servers)
         reflector_address, reflector_port = reflector_server[0], reflector_server[1]
         log.info("Start reflector client")
         factory = reflector.ClientFactory(
@@ -1301,7 +1110,7 @@
 
         log.info("Reflecting %i blobs" % len(blob_hashes))
 
-        reflector_server = random.choice(lbrynet_settings.REFLECTOR_SERVERS)
+        reflector_server = random.choice(lbrynet_settings.reflector_servers)
         reflector_address, reflector_port = reflector_server[0], reflector_server[1]
         log.info("Start reflector client")
         factory = reflector.BlobClientFactory(
@@ -1325,7 +1134,7 @@
             remaining_scripts = [s for s in self.startup_scripts if 'run_once' not in s.keys()]
             startup_scripts = self.startup_scripts
             self.startup_scripts = lbrynet_settings.startup_scripts = remaining_scripts
-            conf = os.path.join(lbrynet_settings.DATA_DIR, "daemon_settings.yml")
+            conf = os.path.join(lbrynet_settings.data_dir, "daemon_settings.yml")
             utils.save_settings(conf)
 
         for script in startup_scripts:
@@ -1380,7 +1189,7 @@
             r['problem_code'] = self.connection_problem[0]
             r['message'] = self.connection_problem[1]
             r['is_lagging'] = True
-        elif self.startup_status[0] == LOADING_WALLET_CODE:
+        elif self.startup_status[0] == LOADING_wallet_CODE:
             if self.wallet_type == 'lbryum':
                 if self.session.wallet.blocks_behind_alert != 0:
                     r['message'] = r['message'] % (str(self.session.wallet.blocks_behind_alert) + " blocks behind")
