import asyncio
import logging
import os
from binascii import unhexlify
from sqlite3 import IntegrityError
<<<<<<< HEAD
from twisted.internet import threads, defer
=======
from twisted.internet import defer
>>>>>>> 63a72710
from lbrynet.extras.compat import f2d
from lbrynet.blob.blob_file import BlobFile
from lbrynet.blob.creator import BlobFileCreator

log = logging.getLogger(__name__)


class DiskBlobManager:
    def __init__(self, blob_dir, storage, node_datastore=None):
        """
        This class stores blobs on the hard disk

        blob_dir - directory where blobs are stored
        storage - SQLiteStorage object
        """
        self.storage = storage
        self.blob_dir = blob_dir
        self._node_datastore = node_datastore
        self.blob_creator_type = BlobFileCreator
        # TODO: consider using an LRU for blobs as there could potentially
        #       be thousands of blobs loaded up, many stale
        self.blobs = {}
        self.blob_hashes_to_delete = {}  # {blob_hash: being_deleted (True/False)}

    async def setup(self):
        if self._node_datastore is not None:
            raw_blob_hashes = await self.storage.get_all_finished_blobs()
            self._node_datastore.completed_blobs.update(raw_blob_hashes)

    async def stop(self):
        pass

    def get_blob(self, blob_hash, length=None):
        """Return a blob identified by blob_hash, which may be a new blob or a
        blob that is already on the hard disk
        """
        if length is not None and not isinstance(length, int):
            raise Exception("invalid length type: {} ({})".format(length, str(type(length))))
        if blob_hash in self.blobs:
            return self.blobs[blob_hash]
        return self._make_new_blob(blob_hash, length)

    def get_blob_creator(self):
        return self.blob_creator_type(self.blob_dir)

    def _make_new_blob(self, blob_hash, length=None):
        log.debug('Making a new blob for %s', blob_hash)
        blob = BlobFile(self.blob_dir, blob_hash, length)
        self.blobs[blob_hash] = blob
        return blob

    @defer.inlineCallbacks
    def blob_completed(self, blob, should_announce=False, next_announce_time=None):
        yield f2d(self.storage.add_completed_blob(
            blob.blob_hash, blob.length, next_announce_time, should_announce
        ))
        if self._node_datastore is not None:
            self._node_datastore.completed_blobs.add(unhexlify(blob.blob_hash))

    def completed_blobs(self, blobhashes_to_check):
        return self._completed_blobs(blobhashes_to_check)

    def count_should_announce_blobs(self):
        return f2d(self.storage.count_should_announce_blobs())

    def set_should_announce(self, blob_hash, should_announce):
        return f2d(self.storage.set_should_announce(
            blob_hash, asyncio.get_event_loop().time(), should_announce
        ))

    def get_should_announce(self, blob_hash):
        return f2d(self.storage.should_announce(blob_hash))

    def creator_finished(self, blob_creator, should_announce):
        log.debug("blob_creator.blob_hash: %s", blob_creator.blob_hash)
        if blob_creator.blob_hash is None:
            raise Exception("Blob hash is None")
        if blob_creator.blob_hash in self.blobs:
            raise Exception("Creator finished for blob that is already marked as completed")
        if blob_creator.length is None:
            raise Exception("Blob has a length of 0")
        new_blob = BlobFile(self.blob_dir, blob_creator.blob_hash, blob_creator.length)
        self.blobs[blob_creator.blob_hash] = new_blob
        return self.blob_completed(new_blob, should_announce)

    def get_all_verified_blobs(self):
        d = f2d(self._get_all_verified_blob_hashes())
        d.addCallback(self.completed_blobs)
        return d

    @defer.inlineCallbacks
    def delete_blobs(self, blob_hashes):
        bh_to_delete_from_db = []
        for blob_hash in blob_hashes:
            if not blob_hash:
                continue
            if self._node_datastore is not None:
                try:
                    self._node_datastore.completed_blobs.remove(unhexlify(blob_hash))
                except KeyError:
                    pass
            try:
                blob = self.get_blob(blob_hash)
                blob.delete()
                bh_to_delete_from_db.append(blob_hash)
                del self.blobs[blob_hash]
            except Exception as e:
                log.warning("Failed to delete blob file. Reason: %s", e)
        try:
            yield f2d(self.storage.delete_blobs_from_db(bh_to_delete_from_db))
        except IntegrityError as err:
            if str(err) != "FOREIGN KEY constraint failed":
                raise err

    def _completed_blobs(self, blobhashes_to_check):
        """Returns of the blobhashes_to_check, which are valid"""
        blobs = [self.get_blob(b) for b in blobhashes_to_check]
        blob_hashes = [b.blob_hash for b in blobs if b.verified]
        return blob_hashes

    async def _get_all_verified_blob_hashes(self):
        blobs = await self.storage.get_all_blob_hashes()
        verified_blobs = []
        for blob_hash in blobs:
            file_path = os.path.join(self.blob_dir, blob_hash)
            if os.path.isfile(file_path):
                verified_blobs.append(blob_hash)
        return verified_blobs<|MERGE_RESOLUTION|>--- conflicted
+++ resolved
@@ -3,11 +3,7 @@
 import os
 from binascii import unhexlify
 from sqlite3 import IntegrityError
-<<<<<<< HEAD
-from twisted.internet import threads, defer
-=======
 from twisted.internet import defer
->>>>>>> 63a72710
 from lbrynet.extras.compat import f2d
 from lbrynet.blob.blob_file import BlobFile
 from lbrynet.blob.creator import BlobFileCreator
