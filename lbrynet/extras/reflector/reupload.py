--- conflicted
+++ resolved
@@ -1,392 +1,3 @@
-<<<<<<< HEAD
-import asyncio
-import binascii
-import json
-import random
-import typing
-import logging
-import functools
-
-from lbrynet import conf
-
-if typing.TYPE_CHECKING:
-    from lbrynet.blob.blob_manager import BlobFileManager
-    from lbrynet.blob.blob_file import BlobFile
-    from lbrynet.stream.descriptor import StreamDescriptor
-
-# module variables
-# TODO: define more for API to lbrysdk
-REFLECTOR_V1 = 0
-REFLECTOR_V2 = 1
-PROD_SERVER = random.choice(conf.settings['reflector_servers'])
-
-log = logging.getLogger(__name__)
-
-
-class ReflectorClientVersionError(Exception):
-    """
-    Raised by reflector server if client sends an incompatible or unknown version.
-    """
-
-
-class ReflectorRequestError(Exception):
-    """
-    Raised by reflector server if client sends a message without the required fields.
-    """
-
-
-class ReflectorRequestDecodeError(Exception):
-    """
-    Raised by reflector server if client sends an invalid json request.
-    """
-
-
-class IncompleteResponse(Exception):
-    """
-    Raised by reflector server when client sends a portion of a json request,
-    used buffering the incoming request.
-    """
-
-
-# spacing like this to track concurrency
-async def _request(*args) -> str:
-    # TODO: during testing this is only way i got to work, doesn't feel right.
-    return await binascii.hexlify(
-        json.dumps(
-            dict.fromkeys(args)
-        ).encode()
-    ).decode()
-
-
-async def _response(*args) -> dict:
-    return await json.loads(
-        binascii.unhexlify(args)
-    )
-
-
-def reflector(factory, queue, handle):
-    
-    @functools.wraps(handle)
-    def listener(*args):
-        # SD_BLOB_SIZE = 'sd_blob_size'
-        # SEND_SD_BLOB = 'send_sd_blob'
-        # NEEDED_SD_BLOBS = 'needed_sd_blobs'
-        # RECEIVED_SD_BLOB = 'received_sd_blob'
-        # BLOB_HASH = 'blob_hash'
-        # BLOB_SIZE = 'blob_size'
-        # SEND_BLOB = 'send_blob'
-        # RECEIVED_BLOB = 'received_blob'
-        # TODO: full conversation vocabulary
-        # Comprehension of expected server response
-        # split '_' in response to get list of context vars for task
-        # __ vars should not be used inside ReflectorProtocol
-        # TODO: possibly resurrect common.py to store comprehensions
-        # blob or sd
-        __VER = 'version'
-        
-        __SEND = 'send'
-        __RECV = 'received'
-        __NEED = 'needed'
-        if __SEND in args:
-            if __VER in args:
-                setattr('version', 'protocol_version', REFLECTOR_V2)
-            
-        if __RECV in args:
-            ...
-        if __NEED in args:
-            ...
-        
-        # sd or hash or size or blob
-        # if _SD add 'sd_' to all key/vals and flag
-        
-        __SD = 'sd'
-        __BLOB = 'blob'
-        __ITER = 'blobs'
-        __HASH = 'hash'
-        __SIZE = 'size'
-        if __VER in args:
-            # asyncio.wait_for(super().data_received, timeout=1.0)
-            super().queue = await asyncio.get_event_loop().get_task_factory()
-        if __ITER in args:
-            # server waiting for client
-            super().blobs = dict.fromkeys(args)
-            # asyncio.wait_for(.data_received, timeout=10.0)
-        if __BLOB in args:
-            if __HASH in args:
-                if __SIZE in args:
-                    # client sending blob details
-                    super().blob = await _request(args)
-                # asyncio.wait_for(super().data_received, timeout=1.0)
-            # server sending ack
-            super().blob = await _request(args)
-        # not including version to inform subscriber
-        # that server version was received during handling.
-        # _PREFIX = __SEND or __NEED or __RECV
-        # if _SD: _BASE = __BLOB or _SD and __BLOB
-        # __SEND is SYN
-        # __NEED is SYN-ACK
-        # __RECV is ACK
-        # _REQUEST = {_BLOB: _INFO}
-        # _RESPONSE = {_PREFIX: _BASE}
-        # _HANDSHAKE = {_VER: REFLECTOR_V2}
-        # TODO: abstract method to call ReflectorClient.send(sd_blob/blob)
-        # TODO: abstract method to call ReflectorClient.recv(sd/blob)
-        # TODO: abstract method to call ReflectorClient.MissingBlobs()
-        # skip_first_ = bool
-        # by default look for version in arg otherwise just send v2.
-        # self.stream = False
-        # if 'sd_' in args:
-        #   for _, arg in args:
-        #       arg.replace('sd_', None)
-        #   tmp flag to add before send
-        # self.stream = True
-        # if 'blobs' not in args:
-        # if 'version' not in args:
-        # print(args)
-        #  self.command = _HANDSHAKE
-        # TODO: callback version
-        '''
-        if args is _REQUEST:
-            ...  # TODO: client
-        elif args is _RESPONSE:
-            ...  # TODO: server
-        else:
-            ...  # TODO: context handler
-        '''
-
-    @functools.wraps(queue)
-    def set_blobs(blobs: typing.List):
-        ...
-
-    @functools.wraps(factory)
-    def build_protocol(client: typing.Optional[typing.Protocol], server: typing.Optional[typing.Protocol]):
-        ...
-    return build_protocol
-
-
-class ReflectorProtocol(asyncio.Protocol):
-    # acceptable args: version, *blob, *blob_ blobs
-    async def connection_made(self, transport: asyncio.Transport):
-        return transport
-
-    async def data_received(self, data: bytes):
-        msg = await _response(data.decode())
-        if 'needed' in msg.keys():
-            # TODO: missing blobs
-            ...
-        if True in msg.values():
-            # send_next_blob
-            ...
-        if False in msg.values():
-            # reupload
-            ...
-        
-    async def connection_lost(self, exc: typing.Optional[Exception]):
-        return exc if exc else log.info('reflected future')
-
-
-# TODO: change filename to be more pythonic.
-# e.g. reflect.py
-# from reflector import reflect
-# blob_hashes = await asyncio.as_completed(reflect.stream(**kwargs))
-async def reflect_stream(loop: asyncio.BaseEventLoop,
-                         descriptor: StreamDescriptor,
-                         blob_manager: BlobFileManager) -> NotImplemented:
-    ...
-
-'''
-class ReflectorClient(asyncio.Protocol):
-    """Reflector Facade"""
-    __loop = asyncio.get_event_loop()
-    
-    def __init__(self):
-        self.needed_blobs = []
-        asyncio.get_event_loop().call_soon_threadsafe(ReflectorClient.Handshake)
-
-    def data_received(self, data: bytes):
-        msg = json.loads(binascii.unhexlify(data))
-        response = [element for element in msg if _RESPONSE in element]
-        if not response:
-            # TODO: handle command
-            ...
-        
-    @staticmethod
-    async def reflect_stream(loop: asyncio.SelectorEventLoop) -> typing.List[str]:
-        fut = loop.call_soon_threadsafe(ReflectorClient.BlobHashes)
-        return typing.cast(typing.List, fut)
-    
-    async def connection_lost(self, exc: typing.Optional[Exception]):
-        self.__loop.call_soon_threadsafe(self.__loop.shutdown_asyncgens)
-        asyncio.run(log.info(exc if exc else 'Closing connection.'))
-        await self.__loop.close()
-
-    class MissingBlobs(asyncio.Handle):
-        """Handler to mitigate blobs_needed response."""
-        __loop = asyncio.get_running_loop()
-        
-        def __init__(self, needed: typing.List, manager: BlobFileManager):
-            super(ReflectorClient.MissingBlobs,self).__init__(
-                args=[needed, manager],
-                loop=self.__loop,
-                callback=ReflectorClient.BlobHashes)
-            self.needed = needed
-            self.manager = manager
-            await self._run()
-            
-        def _run(self):
-            # TODO: actual mapping pattern
-            """
-            blobs = await
-            blobs_to_send = []
-            for _, element in enumerate(self.needed):
-                for _k, _e in enumerate(self.manager.get_all_verified_blobs()):
-                    if _e == element:
-                        writer = BlobFile.open_for_writing(element)
-                        writer.write(_e)
-            """
-
-        def cancel(self):
-            return self.__loop.call_soon_threadsafe(self.__loop.shutdown_asyncgens)
-    
-    class BlobHashes(asyncio.Handle):
-        """Handler to handle blob transactions."""
-        __loop = asyncio.get_running_loop()
-        
-        def __init__(self, blob_hash: typing.AnyStr, blob_size: typing.Sized):
-            self.blob_hash = blob_hash
-            self.blob_size = blob_size
-            super(ReflectorClient.BlobHashes, self).__init__(
-                args=[blob_hash, blob_size],
-                callback=ReflectorClient.Reflect,
-                loop=self.__loop)
-            await self._run()
-        
-        def cancel(self):
-            self.__loop.call_soon_threadsafe(self.__loop.shutdown_asyncgens)
-    
-    class Reflect(asyncio.Handle):
-        """Handler for sending verified blobs to server"""
-        __loop = asyncio.get_running_loop()
-        
-        def __init__(self, blobs: typing.List):
-            super(ReflectorClient.Reflect, self).__init__(
-                args=[blobs],
-                callback=ReflectorClient.connection_lost,
-                loop=self.__loop)
-            self.blob_hashes = [blobs]
-            await self._run()
-        
-        def _run(self):
-            #  TODO: get blob_hashes
-            #  self.blob_hashes.get_blob(blob_hash=).open_for_writing()
-            ...
-
-    class Streaming(asyncio.Handle):
-        """Handler for reflecting streaming blobs"""
-        __loop = asyncio.get_running_loop()
-        
-        def __init__(self, blob_manager: BlobFileManager):
-            super(ReflectorClient.Streaming, self).__init__(
-                args=[blob_manager],
-                callback=ReflectorClient.Streaming,
-                loop=self.__loop)
-            self.blob_manager = blob_manager
-            await self._run()
-            
-        def _run(self):
-            ...
-############# Stream descriptor requests and responses #############
-(if sending blobs directly this is skipped)
-If the client is reflecting a whole stream, they send a stream descriptor request:
-{
-    'sd_blob_hash': str,
-    'sd_blob_size': int
-}
-
-The server indicates if it's aware of this stream already by requesting (or not requesting)
-the stream descriptor blob. If the server has a validated copy of the sd blob, it will
-include the needed_blobs field (a list of blob hashes missing from reflector) in the response.
-If the server does not have the sd blob the needed_blobs field will not be included, as the
-server does not know what blobs it is missing - so the client should send all of the blobs
-in the stream.
-{
-    'send_sd_blob': bool
-    'needed_blobs': list, conditional
-}
-
-The client may begin the file transfer of the sd blob if send_sd_blob was True.
-If the client sends the blob, after receiving it the server indicates if the
-transfer was successful:
-{
-    'received_sd_blob': bool
-}
-If the transfer was not successful (False), the blob is added to the needed_blobs queue
-############# Blob requests and responses #############
-A client with blobs to reflect (either populated by the client or by the stream descriptor
-response) queries if the server is ready to begin transferring a blob
-{
-    'blob_hash': str,
-    'blob_size': int
-}
-
-The server replies, send_blob will be False if the server has a validated copy of the blob:
-{
-    'send_blob': bool
-}
-
-The client may begin the raw blob file transfer if the server replied True.
-If the client sends the blob, the server replies:
-{
-    'received_blob': bool
-}
-If the transfer was not successful (False), the blob is re-added to the needed_blobs queue
-
-Blob requests continue for each of the blobs the client has queued to send, when completed
-the client disconnects.
-'''
-# @defer.inlineCallbacks
-# def _reflect_stream(blob_manager, stream_hash, sd_hash, reflector_server):
-#     reflector_address, reflector_port = reflector_server[0], reflector_server[1]
-#     factory = EncryptedFileReflectorClientFactory(blob_manager, stream_hash, sd_hash)
-#     ip = yield resolve(reflector_address)
-#     yield reactor.connectTCP(ip, reflector_port, factory)
-#     result = yield factory.finished_deferred
-#     defer.returnValue(result)
-#
-#
-# def _reflect_file(lbry_file, reflector_server):
-#     return _reflect_stream(lbry_file.blob_manager, lbry_file.stream_hash, lbry_file.sd_hash, reflector_server)
-#
-#
-# def reflect_file(lbry_file, reflector_server=None):
-#     if reflector_server:
-#         if len(reflector_server.split(":")) == 2:
-#             host, port = tuple(reflector_server.split(":"))
-#             reflector_server = host, int(port)
-#         else:
-#             reflector_server = reflector_server, 5566
-#     else:
-#         reflector_server = random.choice(conf.settings['reflector_servers'])
-#     return _reflect_file(lbry_file, reflector_server)
-#
-#
-# @defer.inlineCallbacks
-# def reflect_stream(blob_manager, stream_hash, reflector_server=None):
-#     if reflector_server:
-#         if len(reflector_server.split(":")) == 2:
-#             host, port = tuple(reflector_server.split(":"))
-#             reflector_server = host, int(port)
-#         else:
-#             reflector_server = reflector_server, 5566
-#     else:
-#         reflector_server = random.choice(conf.settings['reflector_servers'])
-#     sd_hash = yield blob_manager.storage.get_sd_blob_hash_for_stream(stream_hash)
-#     result = yield _reflect_stream(blob_manager, stream_hash, sd_hash, reflector_server)
-#     defer.returnValue(result)
-
-
-=======
->>>>>>> 6c1a429c
 # import json
 # import logging
 # import random
@@ -779,8 +390,6 @@
 #     defer.returnValue(ip)
 #
 #
-<<<<<<< HEAD
-=======
 # @defer.inlineCallbacks
 # def _reflect_stream(blob_manager, stream_hash, sd_hash, reflector_server):
 #     reflector_address, reflector_port = reflector_server[0], reflector_server[1]
@@ -819,5 +428,4 @@
 #         reflector_server = random.choice(conf.settings['reflector_servers'])
 #     sd_hash = yield blob_manager.storage.get_sd_blob_hash_for_stream(stream_hash)
 #     result = yield _reflect_stream(blob_manager, stream_hash, sd_hash, reflector_server)
-#     defer.returnValue(result)
->>>>>>> 6c1a429c
+#     defer.returnValue(result)