--- conflicted
+++ resolved
@@ -57,11 +57,7 @@
 
     if check_connection():
         daemon = Daemon()
-<<<<<<< HEAD
-        asyncio.get_event_loop().create_task(daemon.start_listening())
-=======
         reactor._asyncioEventloop.create_task(daemon.start_listening())
->>>>>>> 63a72710
         reactor.run()
     else:
         log.info("Not connected to internet, unable to start")
