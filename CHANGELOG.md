--- conflicted
+++ resolved
@@ -27,7 +27,6 @@
   * Changed `channel_list` to include channels where the certificate info has been imported but the claim is not in the wallet
 
 ### Added
-<<<<<<< HEAD
   * Add link to instructions on how to change the default peer port
   * Add `peer_port` to settings configurable using `settings_set`
   * Added an option to disable max key fee check.
@@ -39,7 +38,6 @@
   * Linux folders moved from the home directory to `~/.local/share/lbry`
   * Windows folders moved from `%AppData%/Roaming` to `%AppData%/Local/lbry`
   * Block wallet startup on being unlocked
-=======
   * Added `channel_import` and `channel_export` commands
   * Added `is_mine` field to `channel_list` results
 
@@ -70,7 +68,6 @@
  * Removed some alternate methods of reading from blob files
  * Removed `@AuthJSONRPCServer.queued` decorator
 
->>>>>>> 456c94b3
 
 ## [0.17.1] - 2017-10-25
 ### Fixed
