--- conflicted
+++ resolved
@@ -44,12 +44,9 @@
   * Add `peer_port` to settings configurable using `settings_set`
   * Added an option to disable max key fee check.
   * Add `wallet_unlock`, a command available during startup to unlock an encrypted wallet
-<<<<<<< HEAD
   * Added a new startup stage to indicate if the daemon is waiting for the `wallet_unlock` command.
-=======
   * Add `--conf` CLI flag to specify an alternate config file
   * Added `blockchain_name` and `lbryum_servers` to the adjustable settings
->>>>>>> 1c57b08d
 
 ### Changed
   * claim_show API command no longer takes name as argument
