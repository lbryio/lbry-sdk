# Change Log
All notable changes to this project will be documented in this file.

The format is based on [Keep a Changelog](http://keepachangelog.com/)
and this project adheres to [Semantic Versioning](http://semver.org/) with
regard to the json-rpc api.  As we're currently pre-1.0 release, we
can and probably will change functionality and break backwards compatability
at anytime.

## [Unreleased]
### Security
  *
  *

<<<<<<< HEAD
### Fixed
  * Fixed spelling error in documentation.
=======
### Added
  * Added option to announce head blob only if seeding
  * Added option to download by seeking head blob first
  * By default, option to download seeking head blob first is turned on
  * Added `include_tip_info` param to `transaction_list` API call
  *

### Fixed
  * Fixed uncaught error when shutting down after a failed daemon startup
>>>>>>> 0f4dc67f
  *

### Deprecated
  *
  *

### Changed
  * Updated exchange rate tests for the lbry.io api
  *

### Removed
  *
  *


## [0.15.2] - 2017-09-07
### Changed
 * Use lbry.io exchange rate API instead of google finance


## [0.15.1] - 2017-08-22
### Changed
 * Bumped `lbryschema` requirement to 0.0.10 [see changelog](https://github.com/lbryio/lbryschema/blob/master/CHANGELOG.md#0010---2017-08-22)
 * Bumped `lbryum` requirement to 3.1.6 [see changelog](https://github.com/lbryio/lbryum/blob/master/CHANGELOG.md#316---2017-08-22)
 * Persist DHT node id

### Added
 * Android platform detection in lbrynet/conf.py
 * androidhelpers module for determining base file paths


## [0.15.0] - 2017-08-15
### Fixed
 * Fixed reflector server blocking the `received_blob` reply on the server announcing the blob to the dht
 * Fixed incorrect formatting of "amount" fields
 * Fixed handling of SIGINT, SIGTERM.
 * Fixed shutdown sequence
 * Fix error when resolving an integer

### Deprecated
 * The API will no longer be served at the /lbryapi path. It will now be at the root.
 * Deprecated `send_amount_to_address` in favor of `wallet_send`

### Changed
 * Renamed `reflect` command to `file_reflect`
 * Allow IP addresses to be configured as reflector servers, not just host names.
 * Return list of blobs that were reflected from `file_reflect`

### Added
 * Added `wallet_send`, a command to send credits and tips
 * Added `reflector` keyword parameter to `file_reflect` command
 * Added configuration options for auto re-reflect
 * Added option to abandon by txid/nout


## [0.14.3] - 2017-08-04
### Fixed
 * Fixed incorrect formatting of "amount" fields

### Added
 * Added validation of currencies.
 * Added blob_announce API command

### Removed
 * Removed TempBlobManager
  * Removed old /view and /upload API paths
  *


## [0.14.2] - 2017-07-24
### Fixed
 * Fix for https://github.com/lbryio/lbry/issues/750
 * Fixed inconsistencies in claim_show output
 * Fixed daemon process hanging when started without an internet connection
 * Fixed https://github.com/lbryio/lbry/issues/774
 * Fix XDG compliance on Linux
 * Fixed https://github.com/lbryio/lbry/issues/760
 * Fixed default directories bug

### Changed
 * claim_show API command no longer takes name as argument
 * Linux default downloads folder changed from `~/Downloads` to `XDG_DOWNLOAD_DIR`
 * Linux folders moved from the home directory to `~/.local/share/lbry`
 * Windows folders moved from `%AppData%/Roaming` to `%AppData%/Local/lbry`
 * Changed `claim_list_by_channel` to return the `claims_in_channel` count instead of the `claims_in_channel_pages` count

### Added
 * Add link to instructions on how to change the default peer port
 * Add `peer_port` to settings configurable using `settings_set`
 * Added an option to disable max key fee check.


## [0.14.1] - 2017-07-07

### Fixed
 * Fixed timeout behaviour when calling API command get
 * Fixed https://github.com/lbryio/lbry/issues/765

### Removed
  * Removed stream_info_cache.json from daemon.py

## [0.14.0] - 2017-07-05

### Added
 * Missing docstring for `blob_list`
 * Added convenient import for setting up a daemon client, `from lbrynet.daemon import get_client`
 * Added unit tests for CryptBlob.py


### Changed
 * Change `max_key_fee` setting to be a dictionary with values for `currency` and `amount`
 * Renamed `lbrynet.lbryfile` to `lbrynet.lbry_file`
 * Renamed `lbrynet.lbryfilemanager` to `lbrynet.file_manager`
 * Renamed `lbrynet.lbrynet_daemon` to `lbrynet.daemon`
 * Initialize lbrynet settings when configuring an api client if they are not set yet
 * Updated lbryum imports
 * Improve error message when resolving a claim fails using the "get" command


### Removed
 * Removed unused settings from conf.py and `settings_set`
 * Removed download_directory argument from API command get


### Fixed
 * Fixed some log messages throwing exceptions
 * Fix shutdown of the blob tracker by Session
 * Fixed claim_new_support docstrings
 * Fixed BlobManager causing functional tests to fail, removed its unneeded manage() loop
 * Increased max_key_fee
 * Fixed unit tests on appveyor Windows build
 * Fixed [#692](https://github.com/lbryio/lbry/issues/692)



## [0.13.1] - 2017-06-15

### Added
 * Add `claim_send_to_address`
 * Add `change_address` argument to `publish`
 * Add `unique_contacts` count to `status` response


### Changed
 * Support resolution of multiple uris with `resolve`, all results are keyed by uri
 * Add `error` responses for failed resolves
 * Add `claim_list_by_channel`, supports multiple channel resolution
 * Rename delete_target_file argument of delete API command to delete_from_download_dir
 * Rename delete_all CLI flag -a to --delete_all


### Removed
 * Remove `claims_in_channel` from `resolve` response


### Fixed
 * Race condition from improper initialization and shutdown of the blob manager database
 * Various fixes for GetStream class used in API command get
 * Download analytics error
 * Fixed flag options in file_delete API command



## [0.11.0] - 2017-06-09

### Added
 * Added claim_address option to publish API command
 * Added message for InsufficientFundsError exception
 * Add CLI docs


### Changed
 * Do not catch base exception in API command resolve
 * Remove deprecated `lbrynet.metadata` and update what used it to instead use `lbryschema`
 * Get version information locally instead of via api for cli


### Deprecated
 * Old fee metadata format in publish API command is deprecated, throw relevant exception
 * Removed deprecated `get_best_blockhash`
 * Removed deprecated `is_running`
 * Removed deprecated `daemon_status`
 * Removed deprecated `is_first_run`
 * Removed deprecated `get_lbry_session_info`
 * Removed deprecated `get_time_behind_blockchain`
 * Removed deprecated `get_settings`
 * Removed deprecated `set_settings`
 * Removed deprecated `get_balance`
 * Removed deprecated `stop`
 * Removed deprecated `get_claim_info`
 * Removed deprecated `stop_lbry_file`
 * Removed deprecated `start_lbry_file`
 * Removed deprecated `get_est_cost`
 * Removed deprecated `abandon_claim`
 * Removed deprecated `support_claim`
 * Removed deprecated `get_my_claim`
 * Removed deprecated `get_name_claims`
 * Removed deprecated `get_claims_for_tx`
 * Removed deprecated `get_transaction_history`
 * Removed deprecated `get_transaction`
 * Removed deprecated `address_is_mine`
 * Removed deprecated `get_public_key_from_wallet`
 * Removed deprecated `get_new_address`
 * Removed deprecated `get_block`
 * Removed deprecated `descriptor_get`
 * Removed deprecated `download_descriptor`
 * Removed deprecated `get_peers_for_hash`
 * Removed deprecated `announce_all_blobs_to_dht`
 * Removed deprecated `get_blob_hashes`
 * Removed deprecated `reflect_all_blobs`
 * Removed deprecated `get_start_notice`


### Fixed
 * Download analytics error



## [0.10.3production4] - 2017-06-01

### Added
 * Prevent publish of files with size 0
 * Add `dht_status` parameter to `status` to include bandwidth and peer info
 * Positional and flag arguments in lbrynet-cli


### Changed
 * Changed keyword arguments in lbrynet-cli to use a -- prefix
 * Using the help function in lbrynet-cli no longer requires lbrynet-daemon to be running



## [0.10.3production3] - 2017-05-30

### Changed
 * Update `publish` to use {'currency': ..., 'address': ..., 'amount'} format for fee parameter, previously used old {currency: {'address': ..., 'amount': ...}} format


### Fixed
 * Allow claim_show to be used without specifying name
 * Fix licenseUrl field in `publish`



## [0.10.3production2] - 2017-05-30

### Fixed
 * Allow claim_show to be used without specifying name



## [0.10.3] - 2017-05-23

### Added
 * Add decorator to support queueing api calls
 * Added force option to API command resolve


### Changed
 * Added optional `address` and `include_unconfirmed` params to `jsonrpc_wallet_balance` method
 * Wait for subscriptions before announcing wallet has finished starting
 * Cache claims in wallet storage for use looking claims up by id or outpoint
 * Try to use cached claim info for `file_list`
 * Convert wallet storage to inlinecallbacks
 * Improve internal name_metadata sqlite table


### Fixed
 * Fix race condition in publish that resulted in claims being rejected when making many publishes concurrently



## [0.10.1] - 2017-05-03

### Fixed
 * Fix multiple reactor.stop() calls
 * Properly shut down lbryum wallet from lbrynet
 * Set LBRYumWallet.config upon initialization, fixes attribute error



## [0.10.0] - 2017-04-25

### Added
 * Add `lbryschema_version` to response from `version`
 * Added call to `get_address_balance` when `address` conditional returns true
 * Added `address` conditional to `jsonrpc_wallet_balance`
 * Added `get_address_balance` method to the `Wallet` class
### Changed
 * Added optional `address` and `include_unconfirmed` params to `jsonrpc_wallet_balance` method
 * Wait for subscriptions before announcing wallet has finished starting
### Fixed
 * fix stream_cost_estimate throwing exception on non decodeable claims
 * fixed signing of Windows binaries
 * fixed a few pylint warnings


## [0.10.0rc2] - 2017-04-17
### Changed
 * Return full `lbry_id` and `installation_id` from `status`


## [0.10.0rc1] - 2017-04-13
### Fixed
 * Fix uncaught exception in `stream_cost_estimate`


## [0.9.2rc22] - 2017-04-12
### Added
 * Add `claim_id` parameter to `claim_show`
 * Add `hex` field to claim responses for the raw claim value
 * Add an `error` field to to file responses if an error occurs
### Changed
 * Use `uri` instead of `name` in `get_availability`
 * Add `channel_name` to claim and file responses where applicable
 * Return None (instead of errors) if a uri cannot be resolved
 * Use `uri` instead of `name` for `stream_cost_estimate`, update cost estimate for lbryschema
### Fixed
 * `file_list` for files with bad signatures
 * return None from resolve commands when nothing is found
 * return lbry files with claims that are abandoned
 * unhelpful error messages in `publish` and `channel_new`

## [0.9.2rc9] - 2017-04-08
### Added
 * Use `claim_id` instead of outpoint for `claim_abandon`
 * Add `channel_name` parameter to `publish`
 * Add `delete_all` parameter to `file_delete` to allow deleting multiple files
 * Add `channel_list_mine`
 * Add `channel_new`
 * Add `resolve` to resolve lbry uris
### Changed
 * Use `uri` instead of `name` for `get`, remove explicit `claim_id` parameter
 * Increase default download timeout
 * Use lbry.io api for exchange rate data

## [0.9.2rc4] - 2017-04-06
### Changed
 * Use lbryschema library for metadata
### Fixed
 * Removed update_metadata function that could cause update problems
 * Fix DHT contact bug

## [0.9.2rc3] - 2017-03-29
### Added
 * Create wallet_unused_address API command
 * Add `claim_id` parameter to `get`, used to specify non-default claim for `name`
### Changed
 * wallet_new_address API command always returns new address
 * Improved ConnectionManager speed
 * Remove unused `stream_info` parameter in `get`

## [0.9.2rc2] - 2017-03-25
### Added
 * Add `wallet_list` command
 * Add checks for missing/extraneous params when calling jsonrpc commands
 * Added colors to cli error messages
### Changed
 * Removed check_pending logic from Daemon
 * Switched to txrequests so requests can use twisted event loop
 * Renamed API command file_seed to file_set_status
### Fixed
 * Fix restart procedure in DaemonControl
 * Create download directory if it doesn't exist
 * Fixed descriptor_get
 * Fixed jsonrpc_reflect()
 * Fixed api help return
 * Fixed API command descriptor_get
 * Fixed API command transaction_show
 * Fixed error handling for jsonrpc commands

## [0.9.2rc1] - 2017-03-21
### Added
 * Add `wallet_list` command
### Changed
 * Dont add expected payment to wallet when payment rate is 0
### Fixed
 * Fixed descriptor_get
 * Fixed jsonrpc_reflect()
 * Fixed api help return
 * Fixed API command descriptor_get
 * Fixed API command transaction_show
 * Handle failure to decode claim cache file

## [0.9.1] - 2017-03-17
### Fixed
 * Fix wallet_public_key API command

## [0.9.1rc5] - 2017-03-16
### Added
 * publish API command can take metadata fields as arguments
 * Added `reflect_uploads` config to disable reflecting on upload
### Fixed
 * Fixed jsonrpc_reflect()
 * Fixed api help return

## [0.9.1rc2] - 2017-03-15
### Added
 * Added `--version` flag
### Changed
 * Removed `simplejson` dependency in favor of bulitin `json`

## [0.9.0rc17] - 2017-03-10
### Fixed
 * Added string comparison to ClaimOutpoint (needed to look things up by outpoint)
 * Remove unused API commands from daemon
 * Fix file filter `outpoint`
 * Made dictionary key names in API commmand outputs to be more consistent

## [0.9.0rc15] - 2017-03-09
### Added
 * Add file filters: `claim_id`, `outpoint`, and `rowid`
 * Make loggly logs less verbose
### Changed
 * Change file filter `uri` to `name` and return field `lbry_uri` to `name`
 * Refactor file_list, add `full_status` argument to populate resource intensive fields
 * Remove deprecated file commands: `get_lbry_files`, `get_lbry_file`, and `file_get`
 * Remove deprecated `delete_lbry_file` command
 * Return standard file json from `get`
### Fixed
 * Added string comparison to ClaimOutpoint (needed to look things up by outpoint)
 * Remove unused API commands from daemon
 * Fix file filter `outpoint`

## [0.9.0rc12] - 2017-03-06
### Fixed
 * Fixed ExchangeRateManager freezing the app
 * Fixed download not timing out properly when downloading sd blob
  * Fixed ExchangeRateManager freezing the app
  * Fixed download not timing out properly when downloading sd blob
  * Fixed get not reassembling an already downloaded file that was deleted from download directory

## [0.9.0rc11] - 2017-02-27
### Fixed
 * Added timeout to ClientProtocol
 * Add check for when local height of wallet is less than zero

## [0.9.0rc9] - 2017-02-22
### Changed
 * Add blockchain status to jsonrpc_status

## [0.8.7] - 2017-02-21

## [0.8.6] - 2017-02-19

## [0.8.6rc0] - 2017-02-19
### Changed
 * Add `file_get` by stream hash
 * Add utils.call_later to replace reactor.callLater

### Fixed
 * Fix unhandled error in `get`
 * Fix sd blob timeout handling in `get_availability`, return 0.0

## [0.8.5] - 2017-02-18

## [0.8.5rc0] - 2017-02-18
### Fixed
 * Fix result expected by ui from file_get for missing files

## [0.8.4] - 2017-02-17

## [0.8.4rc0] - 2017-02-17
### Changed
 * Remove unused upload_allowed option
 * Remove code related to packaging as that step is now done in the electron client
 * Remove lbryum version check; use lbry-electron as version source
 * Include download url in version check

### Fixed
 * add misssing traceback to logging

## [0.8.3] - 2017-02-15
### Fixed
 * Get lbry files with pending claims
 * Add better logging to help track down [#478](https://github.com/lbryio/lbry/issues/478)
 * Catch UnknownNameErrors when resolving a name. [#479](https://github.com/lbryio/lbry/issues/479)

### Changed
 * Add blob_get, descriptor_get, and blob_delete
 * Add filter keyword args to blob_list
 * Refactor get_availability
 * Add optional peer search timeout, add peer_search_timeout setting

## [0.8.3rc3] - 2017-02-14

## [0.8.3rc2] - 2017-02-13

## [0.8.3rc1] - 2017-02-13
### Changed
 * make connection manager unit testeable

### Fixed
 * Change EWOULDBLOCK error in DHT to warning. #481
 * mark peers as down if it fails download protocol
 * Made hash reannounce time to be adjustable to fix [#432](https://github.com/lbryio/lbry/issues/432)


## [0.8.3rc0] - 2017-02-10
### Changed
 * Convert EncryptedFileDownloader to inlineCallbacks
 * Convert EncryptedFileManager to use inlineCallbacks
 * Convert Daemon._delete_lbry_file to inlineCallbacks
 * Add uri to stream reflector to de-obfuscate reflector logs
 * Simplify lbrynet.lbrynet_daemon.Publisher
 * Reflect streams in file manager looping call rather than in each file
 * Convert GetStream to inclineCallbacks
 * Change callback condition in GetStream to the first data blob completing
 * Add local and remote heights to blockchain status

### Fixed
 * Fix recursion depth error upon failed blob
 * Call stopProducing in reflector client file_sender when uploading is done
 * Ensure streams in stream_info_manager are saved in lbry_file_manager
 * Fixed file_delete not deleting data from stream_info_manager [#470](https://github.com/lbryio/lbry/issues/470)
 * Fixed upload of bug reports to Slack ([#472](https://github.com/lbryio/lbry/issues/472))
 * Fixed claim updates [#473](https://github.com/lbryio/lbry/issues/473)
 * Handle ConnectionLost error in reflector client
 * Fix updating a claim where the stream doesn't change
 * Fix claim_abandon

## [0.8.1] - 2017-02-01
### Changed
 * reflect all the blobs in a stream
 * change command line flags so that the more common usage is the default
 * change daemon function signatures to include names arguments

### Fixed
 * disable verbose twisted logs
 * improved wallet balance calculations
 * fix block too deep error

## [0.8.0] - 2017-01-24
### Changed
 * renamed api endpoints
 * improved command line user experience
 * integrate twisted logging with python logging
 * Updated READMEs

### Fixed
 * Fixed bug where ConnectionManager wasn't being stopped
 * Fixed: #343
 * Stop hanging if github is down
 * paths for debian package have been updated to be correct
 * improved output of the publish command<|MERGE_RESOLUTION|>--- conflicted
+++ resolved
@@ -12,10 +12,6 @@
   *
   *
 
-<<<<<<< HEAD
-### Fixed
-  * Fixed spelling error in documentation.
-=======
 ### Added
   * Added option to announce head blob only if seeding
   * Added option to download by seeking head blob first
@@ -25,7 +21,7 @@
 
 ### Fixed
   * Fixed uncaught error when shutting down after a failed daemon startup
->>>>>>> 0f4dc67f
+  * Fixed spelling error in documentation.
   *
 
 ### Deprecated
