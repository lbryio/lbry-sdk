--- conflicted
+++ resolved
@@ -13,11 +13,8 @@
   *
 
 ### Fixed
-<<<<<<< HEAD
   * Fixed external IP detection via jsonip.com (avoid detecting IPv6)
-=======
   * Fixed amount of close nodes to add to list in case of extension to neighbouring k-buckets
->>>>>>> db751eab
   *
 
 ### Deprecated
